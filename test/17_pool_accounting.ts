import { expect } from "chai";
import { ethers } from "hardhat";
import { Contract } from "ethers";
import { parseUnits } from "ethers/lib/utils";
import { SignerWithAddress } from "@nomiclabs/hardhat-ethers/signers";
import {
  ProtocolError,
  errorGeneric,
  ExaTime,
  MaturityPoolState,
} from "./exactlyUtils";
import { PoolAccountingEnv } from "./poolAccountingEnv";

describe("PoolAccounting", () => {
  let laura: SignerWithAddress;
  let tina: SignerWithAddress;
  let poolAccountingEnv: PoolAccountingEnv;
  let poolAccountingHarness: Contract;
  let mockedInterestRateModel: Contract;
  let exaTime = new ExaTime();
  let snapshot: any;
  const nextPoolID = exaTime.nextPoolID() + 7 * exaTime.ONE_DAY; // we add 7 days so we make sure we are far from the previouos timestamp blocks
<<<<<<< HEAD
=======
  const maxSPDebt = parseUnits("100000"); // we use a high maxSPDebt limit since max borrows are already tested
  const nMaturities = 12;
>>>>>>> 06faeeb4

  beforeEach(async () => {
    snapshot = await ethers.provider.send("evm_snapshot", []);
    [, laura, tina] = await ethers.getSigners();
    poolAccountingEnv = await PoolAccountingEnv.create();
    poolAccountingHarness = poolAccountingEnv.poolAccountingHarness;
    mockedInterestRateModel = poolAccountingEnv.mockedInterestRateModel;
  });

  describe("function calls not originating from the FixedLender contract", () => {
    it("WHEN invoking borrowMP NOT from the FixedLender, THEN it should revert with error CALLER_MUST_BE_FIXED_LENDER", async () => {
      await expect(
<<<<<<< HEAD
        poolAccountingHarness.borrowMP(0, laura.address, 0, 0, 0)
=======
        realPoolAccounting.borrowMP(0, laura.address, 0, 0, 0, 0)
>>>>>>> 06faeeb4
      ).to.be.revertedWith(
        errorGeneric(ProtocolError.CALLER_MUST_BE_FIXED_LENDER)
      );
    });

    it("WHEN invoking depositMP NOT from the FixedLender, THEN it should revert with error CALLER_MUST_BE_FIXED_LENDER", async () => {
      await expect(
        poolAccountingHarness.depositMP(0, laura.address, 0, 0)
      ).to.be.revertedWith(
        errorGeneric(ProtocolError.CALLER_MUST_BE_FIXED_LENDER)
      );
    });

    it("WHEN invoking repayMP NOT from the FixedLender, THEN it should revert with error CALLER_MUST_BE_FIXED_LENDER", async () => {
      await expect(
        poolAccountingHarness.repayMP(0, laura.address, 0, 0)
      ).to.be.revertedWith(
        errorGeneric(ProtocolError.CALLER_MUST_BE_FIXED_LENDER)
      );
    });

    it("WHEN invoking withdrawMP NOT from the FixedLender, THEN it should revert with error CALLER_MUST_BE_FIXED_LENDER", async () => {
      await expect(
        poolAccountingHarness.withdrawMP(0, laura.address, 0, 0, 0)
      ).to.be.revertedWith(
        errorGeneric(ProtocolError.CALLER_MUST_BE_FIXED_LENDER)
      );
    });
  });

  describe("GIVEN a depositMP with an amount of 10000 (0 fees earned)", () => {
    const sixDaysToMaturity = nextPoolID - exaTime.ONE_DAY * 5;
    let depositAmount: any;
    let withdrawAmount: any;
    let borrowAmount: any;
    let borrowFees: any;
    let returnValues: any;
    let repayAmount: any;
    let mpUserSuppliedAmount: any;
    let mp: any;
    let maturityPoolState: MaturityPoolState = {
      borrowFees: parseUnits("0"),
      earningsTreasury: parseUnits("0"),
      earningsUnassigned: parseUnits("0"),
      earningsSP: parseUnits("0"),
      earningsMP: parseUnits("0"),
      earningsDiscounted: parseUnits("0"),
    };

    beforeEach(async () => {
      depositAmount = "10000";

      poolAccountingEnv.switchWallet(laura);
      await poolAccountingEnv.moveInTime(sixDaysToMaturity);
      await poolAccountingEnv.depositMP(nextPoolID, depositAmount);

      returnValues = await poolAccountingHarness.returnValues();
      mp = await poolAccountingHarness.maturityPools(nextPoolID);
      mpUserSuppliedAmount = await poolAccountingHarness.mpUserSuppliedAmount(
        nextPoolID,
        laura.address
      );
    });
    it("THEN borrowed equals 0", async () => {
      expect(mp.borrowed).to.eq(parseUnits("0"));
    });
    it("THEN supplied equals to depositedAmount", async () => {
      expect(mp.supplied).to.eq(parseUnits(depositAmount));
    });
    it("THEN suppliedSP is 0", async () => {
      expect(mp.suppliedSP).to.eq(parseUnits("0"));
    });
    it("THEN earningsUnassigned are 0", async () => {
      expect(mp.earningsUnassigned).to.eq(parseUnits("0"));
    });
    it("THEN lastAccrue is 6 days to maturity", async () => {
      expect(mp.lastAccrue).to.eq(sixDaysToMaturity);
    });
    it("THEN the mpUserSuppliedAmount is correctly updated", async () => {
      expect(mpUserSuppliedAmount[0]).to.be.eq(
        parseUnits(depositAmount.toString())
      );
      expect(mpUserSuppliedAmount[1]).to.be.eq(parseUnits("0"));
    });
    it("THEN the earningsSP returned are 0", async () => {
      expect(returnValues.earningsSP).to.eq(parseUnits("0"));
    });
    it("THEN the currentTotalDeposit returned is equal to the amount (no fees earned)", async () => {
      expect(returnValues.currentTotalDeposit).to.eq(parseUnits(depositAmount));
    });

    describe("AND GIVEN a borrowMP with an amount of 5000 (250 charged in fees to treasury) (4 days to go)", () => {
      const fourDaysToMaturity = nextPoolID - exaTime.ONE_DAY * 4;
      beforeEach(async () => {
        borrowAmount = 5000;
        borrowFees = 250;
<<<<<<< HEAD

        await mockedInterestRateModel.setBorrowRate(parseUnits("0.05"));
        await poolAccountingEnv.moveInTime(fourDaysToMaturity);
        await poolAccountingEnv.borrowMP(
          nextPoolID,
          borrowAmount.toString(),
          (borrowAmount + borrowFees).toString()
        );

=======
        await poolAccountingHarness
          .connect(laura)
          .borrowMP(
            nextPoolID,
            laura.address,
            parseUnits(borrowAmount.toString()),
            parseUnits((borrowAmount + borrowFees).toString()),
            maxSPDebt,
            nMaturities
          );
>>>>>>> 06faeeb4
        returnValues = await poolAccountingHarness.returnValues();
        mp = await poolAccountingHarness.maturityPools(nextPoolID);
        maturityPoolState.earningsTreasury = returnValues.earningsTreasury;
        maturityPoolState.borrowFees = returnValues.totalOwedNewBorrow.sub(
          parseUnits(borrowAmount.toString())
        );
      });
      it("THEN borrowed is the just borrowed amount", async () => {
        expect(mp.borrowed).to.eq(parseUnits(borrowAmount.toString()));
      });
      it("THEN supplied is the just deposited amount", async () => {
        expect(mp.supplied).to.eq(parseUnits(depositAmount));
      });
      it("THEN suppliedSP is equal to 0", async () => {
        expect(mp.suppliedSP).to.eq(parseUnits("0"));
      });
      it("THEN earningsUnassigned are 0", async () => {
        expect(mp.earningsUnassigned).to.eq(0);
      });
      it("THEN lastAccrue is 4 days to maturity", async () => {
        expect(mp.lastAccrue).to.eq(fourDaysToMaturity);
      });
      it("THEN the earningsTreasury returned are 5000 x 0,05 (5%)", async () => {
        expect(returnValues.earningsTreasury).to.eq(
          parseUnits(borrowFees.toString()) // 5000 x 0,05 (5%)
        );
      });
      it("THEN the earningsSP returned are 0", async () => {
        expect(returnValues.earningsSP).to.eq(parseUnits("0"));
      });
      it("THEN the totalOwedNewBorrow returned is equal to the amount plus fees charged", async () => {
        expect(returnValues.totalOwedNewBorrow).to.eq(
          parseUnits((borrowAmount + borrowFees).toString())
        );
      });

      describe("AND GIVEN another borrowMP call with an amount of 5000 (250 charged in fees to treasury) (3 days to go)", () => {
        const threeDaysToMaturity = nextPoolID - exaTime.ONE_DAY * 3;
        beforeEach(async () => {
          borrowAmount = 5000;
          borrowFees = 250;
<<<<<<< HEAD

          await poolAccountingEnv.moveInTime(threeDaysToMaturity);
          await poolAccountingEnv.borrowMP(
            nextPoolID,
            borrowAmount.toString(),
            (borrowAmount + borrowFees).toString()
          );

=======
          await poolAccountingHarness
            .connect(laura)
            .borrowMP(
              nextPoolID,
              laura.address,
              parseUnits(borrowAmount.toString()),
              parseUnits((borrowAmount + borrowFees).toString()),
              maxSPDebt,
              nMaturities
            );
>>>>>>> 06faeeb4
          returnValues = await poolAccountingHarness.returnValues();
          mp = await poolAccountingHarness.maturityPools(nextPoolID);
          maturityPoolState.borrowFees = maturityPoolState.borrowFees.add(
            returnValues.totalOwedNewBorrow.sub(
              parseUnits(borrowAmount.toString())
            )
          );
          maturityPoolState.earningsTreasury =
            maturityPoolState.earningsTreasury.add(
              returnValues.totalOwedNewBorrow.sub(
                parseUnits(borrowAmount.toString())
              )
            );
          maturityPoolState.earningsUnassigned = parseUnits("0");
        });
        it("THEN borrowed is 2x the previously borrow amount", async () => {
          expect(mp.borrowed).to.eq(parseUnits((borrowAmount * 2).toString()));
        });
        it("THEN supplied is the one depositedAmount", async () => {
          expect(mp.supplied).to.eq(parseUnits(depositAmount.toString()));
        });
        it("THEN suppliedSP is 0", async () => {
          expect(mp.suppliedSP).to.eq(parseUnits("0"));
        });
        it("THEN earningsUnassigned are 0", async () => {
          expect(mp.earningsUnassigned).to.eq(parseUnits("0"));
        });
        it("THEN the lastAccrue is 3 days to maturity", async () => {
          expect(mp.lastAccrue).to.eq(threeDaysToMaturity);
        });
        it("THEN the earningsTreasury returned are 250", async () => {
          expect(returnValues.earningsTreasury).to.eq(
            parseUnits(borrowFees.toString())
          );
        });
        it("THEN the earningsSP returned are 0", async () => {
          expect(returnValues.earningsSP).to.eq(parseUnits("0"));
        });
        it("THEN the totalOwedNewBorrow returned is equal to the amount plus fees charged", async () => {
          expect(returnValues.totalOwedNewBorrow).to.eq(
            parseUnits((borrowAmount + borrowFees).toString())
          );
        });
        it("THEN the borrow fees are equal to all earnings distributed", async () => {
          expect(maturityPoolState.borrowFees).to.eq(
            poolAccountingEnv.getAllEarnings(maturityPoolState)
          );
        });

        describe("AND GIVEN another borrowMP call with an amount of 5000 (250 charged in fees to unassigned) (2 days to go)", () => {
          const twoDaysToMaturity = nextPoolID - exaTime.ONE_DAY * 2;
          beforeEach(async () => {
            borrowAmount = 5000;
            borrowFees = 250;
<<<<<<< HEAD

            await poolAccountingEnv.moveInTime(twoDaysToMaturity);
            await poolAccountingEnv.borrowMP(
              nextPoolID,
              borrowAmount.toString(),
              (borrowAmount + borrowFees).toString()
            );

=======
            await poolAccountingHarness
              .connect(laura)
              .borrowMP(
                nextPoolID,
                laura.address,
                parseUnits(borrowAmount.toString()),
                parseUnits((borrowAmount + borrowFees).toString()),
                maxSPDebt,
                nMaturities
              );
>>>>>>> 06faeeb4
            returnValues = await poolAccountingHarness.returnValues();
            mp = await poolAccountingHarness.maturityPools(nextPoolID);
            maturityPoolState.borrowFees = maturityPoolState.borrowFees.add(
              returnValues.totalOwedNewBorrow.sub(
                parseUnits(borrowAmount.toString())
              )
            );
            maturityPoolState.earningsUnassigned =
              maturityPoolState.earningsUnassigned.add(mp.earningsUnassigned);
          });
          it("THEN borrowed is 3x the borrowAmount", async () => {
            expect(mp.borrowed).to.eq(
              parseUnits((borrowAmount * 3).toString())
            );
          });
          it("THEN supplied is 1x depositAmount", async () => {
            expect(mp.supplied).to.eq(parseUnits(depositAmount));
          });
          it("THEN suppliedSP is borrowAmount", async () => {
            expect(mp.suppliedSP).to.eq(parseUnits(borrowAmount.toString()));
          });
          it("THEN earningsUnassigned are 250", async () => {
            expect(mp.earningsUnassigned).to.eq(
              parseUnits(borrowFees.toString())
            );
          });
          it("THEN lastAccrue is 2 days to maturity", async () => {
            expect(mp.lastAccrue).to.eq(twoDaysToMaturity);
          });
          it("THEN the earningsSP returned are 0", async () => {
            expect(returnValues.earningsSP).to.eq(parseUnits("0"));
          });
          it("THEN the earningsTreasury returned are 0", async () => {
            expect(returnValues.earningsTreasury).to.eq(parseUnits("0"));
          });
          it("THEN the totalOwedNewBorrow returned is equal to the amount plus fees charged", async () => {
            expect(returnValues.totalOwedNewBorrow).to.eq(
              parseUnits((borrowAmount + borrowFees).toString())
            );
          });
          it("THEN the borrow fees are equal to all earnings distributed", async () => {
            expect(maturityPoolState.borrowFees).to.eq(
              poolAccountingEnv.getAllEarnings(maturityPoolState)
            );
          });

          describe("AND GIVEN a repayMP with an amount of 15750 (total EARLY repayment) (1 day to go)", () => {
            const oneDayToMaturity = nextPoolID - exaTime.ONE_DAY * 1;
            let mp: any;
            beforeEach(async () => {
              await poolAccountingEnv.moveInTime(oneDayToMaturity);
              repayAmount = 15750;
              await poolAccountingEnv.repayMP(
                nextPoolID,
                repayAmount.toString()
              );
              returnValues = await poolAccountingHarness.returnValues();
              mp = await poolAccountingHarness.maturityPools(nextPoolID);
            });

            it("THEN borrowed field is updated correctly and is 0", async () => {
              // debtCovered=17325*15750/17325=15750
              // ppal of 15750 => 15000 (following ratio principal-fee of 15000 and 750)
              // borrowed original (15000) - 15000 = 0
              expect(mp.borrowed).to.be.eq(0);
            });

            it("THEN supplies are correctly updated", async () => {
              expect(mp.supplied).to.eq(
                parseUnits(depositAmount.toString()) // 10k
              );
              expect(mp.suppliedSP).to.eq(parseUnits("0"));
            });
            it("THEN the debtCovered was equal to full repayAmount", async () => {
              // debtCovered=5775*5250/5775=5250
              expect(returnValues.debtCovered).to.eq(parseUnits("15750"));
            });
            it("THEN earningsSP returned 125", async () => {
              expect(returnValues.earningsSP).to.eq(parseUnits("125")); // earningsUnassigned were 250, then 1 day passed so earningsSP accrued half
            });
            it("THEN the earningsTreasury returned is 0", async () => {
              expect(returnValues.earningsTreasury).to.eq(0);
            });
            it("THEN the spareRepayAmount returned is 125", async () => {
              // Takes all the unassignedEarnings
              // first 500 were taken by the treasury
              // then 125 was accrued and earned by the SP
              // then the repay takes the rest as a discount
              expect(returnValues.spareRepayAmount).to.eq(parseUnits("125"));
            });
          });

          describe("AND GIVEN a repayMP with an amount of 8000 (partial EARLY repayment) (1 day to go)", () => {
            const oneDayToMaturity = nextPoolID - exaTime.ONE_DAY * 1;
            let mp: any;
            beforeEach(async () => {
              await poolAccountingEnv.moveInTime(oneDayToMaturity);
              repayAmount = 8000;
              await poolAccountingEnv.repayMP(
                nextPoolID,
                repayAmount.toString()
              );
              returnValues = await poolAccountingHarness.returnValues();
              mp = await poolAccountingHarness.maturityPools(nextPoolID);
            });

            it("THEN borrowed field is updated correctly and is 0", async () => {
              // debtCovered=8000*15750/15750=8000
              // ppal of 8000 => 7619 (following ratio principal-fee of 15000 and 750)
              // borrowed original (15000) - 7619 = ~7380
              expect(mp.borrowed).to.be.gt(parseUnits("7380"));
              expect(mp.borrowed).to.be.lt(parseUnits("7381"));
            });

            it("THEN supplies are correctly updated", async () => {
              expect(mp.supplied).to.eq(
                parseUnits(depositAmount.toString()) // 10k
              );
              expect(mp.suppliedSP).to.eq(parseUnits("0"));
            });
            it("THEN the debtCovered was equal to full repayAmount (8000)", async () => {
              expect(returnValues.debtCovered).to.eq(parseUnits("8000"));
            });
            it("THEN earningsSP returned 125", async () => {
              expect(returnValues.earningsSP).to.eq(parseUnits("125")); // earningsUnassigned were 250, then 1 day passed so earningsSP accrued half
            });
            it("THEN the earningsTreasury returned is 0", async () => {
              expect(returnValues.earningsTreasury).to.eq(0);
            });
            it("THEN the spareRepayAmount returned is 125", async () => {
              // Takes all the unassignedEarnings
              // first 500 were taken by the treasury
              // then 125 was accrued and earned by the SP
              // then the repay takes the rest as a discount
              expect(returnValues.spareRepayAmount).to.eq(parseUnits("125"));
            });
          });

          describe("AND GIVEN a repayMP at maturity(-1 DAY) with an amount of 15750 but asking a 126 discount (total EARLY repayment) ", () => {
            const oneDayToMaturity = nextPoolID - exaTime.ONE_DAY * 1;
            let tx: any;
            beforeEach(async () => {
              await poolAccountingEnv.moveInTime(oneDayToMaturity);
              repayAmount = 15750;
              tx = poolAccountingEnv.repayMP(
                nextPoolID,
                repayAmount.toString(),
                (repayAmount - 126).toString()
              );
            });

            it("THEN the tx is reverted with TOO_MUCH_SLIPPAGE", async () => {
              await expect(tx).to.be.revertedWith(
                errorGeneric(ProtocolError.TOO_MUCH_SLIPPAGE)
              );
            });
          });

          describe("AND GIVEN a repayMP at maturity(+1 DAY) with an amount of 15750*1.1=17325 (total late repayment supported by SP) ", () => {
            // (to check earnings distribution) => we have the same test down below, but the differences here
            // are the pre-conditions: in this case, the borrow was supported by the SP and MP, while the one at the bottom
            // was supported by the MP
            let mp: any;
            beforeEach(async () => {
              await poolAccountingEnv.mockedInterestRateModel.setPenaltyRate(
                parseUnits("0.1").div(exaTime.ONE_DAY)
              );

              await poolAccountingEnv.moveInTime(nextPoolID + exaTime.ONE_DAY);
              repayAmount = 17325;
              await poolAccountingEnv.repayMP(
                nextPoolID,
                repayAmount.toString()
              );
              returnValues = await poolAccountingHarness.returnValues();
              mp = await poolAccountingHarness.maturityPools(nextPoolID);
            });

            it("THEN borrowed field is updated correctly and is 0", async () => {
              // debtCovered=17325*15750/17325=15750
              // ppal of 15750 => 15000 (following ratio principal-fee of 15000 and 750)
              // borrowed original (15000) - 15000 = 0
              expect(mp.borrowed).to.be.eq(0);
            });

            it("THEN supplies are correctly updated", async () => {
              expect(mp.supplied).to.eq(
                parseUnits(depositAmount.toString()) // 10k
              );
              expect(mp.suppliedSP).to.eq(parseUnits("0"));
            });
            it("THEN the debtCovered was equal to full repayAmount", async () => {
              // debtCovered=5775*5250/5775=5250
              expect(returnValues.debtCovered).to.eq(parseUnits("15750"));
            });
            it("THEN earningsSP receive the 10% of penalties (they were supporting this borrow)", async () => {
              // 17325 - 15750 = 1575 (10% of the debt) * 1/3 ~= 525
              // ~525 + 250 (earnings unassigned)
              expect(returnValues.earningsSP).to.gt(parseUnits("774"));
              expect(returnValues.earningsSP).to.lt(parseUnits("775"));
            });
            it("THEN the earningsTreasury returned is 0", async () => {
              // 17325 - 15750 = 1575 (10% of the debt) * 1/3 = 1050
              expect(returnValues.earningsTreasury).to.gt(parseUnits("1049"));
              expect(returnValues.earningsTreasury).to.lt(parseUnits("1050"));
            });
            it("THEN the spareRepayAmount returned is almost 0", async () => {
              expect(returnValues.spareRepayAmount).to.lt(parseUnits("0.1"));
            });

            afterEach(async () => {
              await poolAccountingEnv.mockedInterestRateModel.setPenaltyRate(0);
            });
          });

          describe("AND GIVEN another depositMP with an amount of 5000 (half of 250 unassigned earnings earned) (1 day to)", () => {
            const oneDayToMaturity = nextPoolID - exaTime.ONE_DAY;
            beforeEach(async () => {
              depositAmount = 5000;

              await poolAccountingEnv.moveInTime(oneDayToMaturity);
              await poolAccountingEnv.depositMP(
                nextPoolID,
                depositAmount.toString()
              );

              returnValues = await poolAccountingHarness.returnValues();
              mp = await poolAccountingHarness.maturityPools(nextPoolID);
              maturityPoolState.earningsSP = returnValues.earningsSP;
              maturityPoolState.earningsMP =
                returnValues.currentTotalDeposit.sub(
                  parseUnits(depositAmount.toString())
                );
              maturityPoolState.earningsUnassigned = parseUnits("0");
              mpUserSuppliedAmount =
                await poolAccountingHarness.mpUserSuppliedAmount(
                  nextPoolID,
                  laura.address
                );
            });
            it("THEN borrowed is 3x borrowAmount", async () => {
              expect(mp.borrowed).to.eq(
                parseUnits((borrowAmount * 3).toString()) // 3 borrows of 5k were made
              );
            });
            it("THEN supplied is 15000", async () => {
              expect(mp.supplied).to.eq(
                parseUnits((depositAmount + 10000).toString()) // 1 deposits of 5k + 1 deposit of 10k
              );
            });
            it("THEN suppliedSP is 0", async () => {
              expect(mp.suppliedSP).to.eq(0);
            });
            it("THEN earningsUnassigned are 0", async () => {
              expect(mp.earningsUnassigned).to.eq(parseUnits("0"));
            });
            it("THEN lastAccrue is 1 day to maturity", async () => {
              expect(mp.lastAccrue).to.eq(oneDayToMaturity);
            });
            it("THEN the mpUserSuppliedAmount is correctly updated", async () => {
              expect(mpUserSuppliedAmount[0]).to.be.eq(
                parseUnits((depositAmount + 10000).toString())
              );
              expect(mpUserSuppliedAmount[1]).to.be.eq(
                parseUnits((250 / 2).toString())
              );
            });
            it("THEN the earningsSP returned are 125", async () => {
              expect(returnValues.earningsSP).to.eq(
                parseUnits((250 / 2).toString()) // 250 (previous unassigned) / 2 days
              );
            });
            it("THEN the earningsTreasury returned are 0", async () => {
              expect(returnValues.earningsTreasury).to.eq(parseUnits("0"));
            });
            it("THEN the currentTotalDeposit returned is equal to the amount plus fees earned", async () => {
              expect(returnValues.currentTotalDeposit).to.eq(
                parseUnits((depositAmount + 250 / 2).toString())
              );
            });
            it("THEN the borrow fees are equal to all earnings distributed", async () => {
              expect(maturityPoolState.borrowFees).to.eq(
                poolAccountingEnv.getAllEarnings(maturityPoolState)
              );
            });
          });

          describe("AND GIVEN another depositMP with an amount of 5000 and with a spFeeRate of 10% (125 - (125 * 0.1) fees earned)", () => {
            const oneDayToMaturity = nextPoolID - exaTime.ONE_DAY;
            beforeEach(async () => {
              depositAmount = 5000;

              await poolAccountingEnv
                .getRealInterestRateModel()
                .setSPFeeRate(parseUnits("0.1")); // 10% fees charged from the mp depositor yield to the sp earnings
              await poolAccountingEnv.moveInTime(oneDayToMaturity);
              await poolAccountingEnv.depositMP(
                nextPoolID,
                depositAmount.toString()
              );

              returnValues = await poolAccountingHarness.returnValues();
              mp = await poolAccountingHarness.maturityPools(nextPoolID);
              maturityPoolState.earningsSP = returnValues.earningsSP;
              maturityPoolState.earningsMP =
                returnValues.currentTotalDeposit.sub(
                  parseUnits(depositAmount.toString())
                );
              maturityPoolState.earningsUnassigned = parseUnits("0");
            });

            it("THEN borrowed is 3x borrowAmount", async () => {
              expect(mp.borrowed).to.eq(
                parseUnits((borrowAmount * 3).toString()) // 3 borrows of 5k were made
              );
            });
            it("THEN supplied is 15000", async () => {
              expect(mp.supplied).to.eq(
                parseUnits((depositAmount + 10000).toString()) // 1 deposits of 5k + 1 deposit of 10k
              );
            });
            it("THEN suppliedSP is 0", async () => {
              expect(mp.suppliedSP).to.eq(0);
            });
            it("THEN earningsUnassigned are 0", async () => {
              expect(mp.earningsUnassigned).to.eq(parseUnits("0"));
            });
            it("THEN lastAccrue is 1 day to maturity", async () => {
              expect(mp.lastAccrue).to.eq(oneDayToMaturity);
            });
            it("THEN the earningsTreasury returned are 0", async () => {
              expect(returnValues.earningsTreasury).to.eq(parseUnits("0"));
            });
            it("THEN the earningsSP returned are 125 + 12.5", async () => {
              expect(returnValues.earningsSP).to.eq(
                parseUnits((250 / 2 + 12.5).toString()) // 250 (previous unassigned) / 2 days
              );
            });
            it("THEN the currentTotalDeposit returned is equal to the amount plus fees earned", async () => {
              expect(returnValues.currentTotalDeposit).to.eq(
                parseUnits((depositAmount + 250 / 2 - 12.5).toString())
              );
            });
            it("THEN the borrow fees are equal to all earnings distributed", async () => {
              expect(maturityPoolState.borrowFees).to.eq(
                poolAccountingEnv.getAllEarnings(maturityPoolState)
              );
            });
          });

          describe("AND GIVEN another depositMP with an exorbitant amount of 100M (all fees earned - same as depositing only 5k)", () => {
            const oneDayToMaturity = nextPoolID - exaTime.ONE_DAY;

            beforeEach(async () => {
              depositAmount = 100000000;

              await poolAccountingEnv.moveInTime(oneDayToMaturity);
              await poolAccountingEnv.depositMP(
                nextPoolID,
                depositAmount.toString()
              );

              returnValues = await poolAccountingHarness.returnValues();
              mp = await poolAccountingHarness.maturityPools(nextPoolID);
            });

            it("THEN borrowed is 3x borrowAmount", async () => {
              expect(mp.borrowed).to.eq(
                parseUnits((borrowAmount * 3).toString()) // 3 borrows of 5k where made
              );
            });
            it("THEN supplied is depositAmount + 10000 (10k are previous deposited amount)", async () => {
              expect(mp.supplied).to.eq(
                parseUnits((depositAmount + 10000).toString()) // 10000 = previous deposited amount
              );
            });
            it("THEN suppliedSP is 0", async () => {
              expect(mp.suppliedSP).to.eq(0);
            });
            it("THEN earningsUnassigned are 0", async () => {
              expect(mp.earningsUnassigned).to.eq(parseUnits("0"));
            });
            it("THEN lastAccrue is 1 day before maturity", async () => {
              expect(mp.lastAccrue).to.eq(oneDayToMaturity);
            });
            it("THEN the currentTotalDeposit returned is equal to the amount plus fees earned", async () => {
              expect(returnValues.currentTotalDeposit).to.eq(
                parseUnits((depositAmount + 125).toString())
              );
            });

            describe("AND GIVEN an EARLY repayMP with an amount of 5250 (12 hours to maturity)", () => {
              const twelveHoursToMaturity =
                nextPoolID - exaTime.ONE_DAY + exaTime.ONE_HOUR * 12;

              beforeEach(async () => {
                repayAmount = 5250;

                await poolAccountingEnv.moveInTime(twelveHoursToMaturity);
                await poolAccountingEnv.repayMP(
                  nextPoolID,
                  repayAmount.toString()
                );

                returnValues = await poolAccountingHarness.returnValues();
                mp = await poolAccountingHarness.maturityPools(nextPoolID);
              });

              it("THEN borrowed is (borrowAmount(principal) * 3 - repayAmount(principal)) = 10K", async () => {
                expect(mp.borrowed).to.eq(parseUnits("10000"));
              });
              it("THEN supplied is 100M + 10k", async () => {
                expect(mp.supplied).to.eq(
                  parseUnits((depositAmount + 10000).toString()) // 100M + 10k deposit
                );
              });
              it("THEN suppliedSP is 0", async () => {
                expect(mp.suppliedSP).to.eq(0);
              });
              it("THEN earningsUnassigned are still 0", async () => {
                expect(mp.earningsUnassigned).to.eq(parseUnits("0"));
              });
              it("THEN the earningsSP returned are 0", async () => {
                expect(returnValues.earningsSP).to.eq(parseUnits("0"));
              });
              it("THEN the earningsTreasury returned are 0", async () => {
                expect(returnValues.earningsTreasury).to.eq(parseUnits("0"));
              });
              it("THEN lastAccrue is 12 hours before maturity", async () => {
                expect(mp.lastAccrue).to.eq(twelveHoursToMaturity);
              });
              it("THEN the debtCovered was the full repayAmount", async () => {
                expect(returnValues.debtCovered).to.eq(
                  parseUnits(repayAmount.toString())
                );
              });
            });

            describe("AND GIVEN a total EARLY repayMP with an amount of 15750 (all debt)", () => {
              const twelveHoursToMaturity =
                nextPoolID - exaTime.ONE_DAY + exaTime.ONE_HOUR * 12;

              beforeEach(async () => {
                repayAmount = 15750;

                await poolAccountingEnv.moveInTime(twelveHoursToMaturity);
                await poolAccountingEnv.repayMP(
                  nextPoolID,
                  repayAmount.toString()
                );

                mp = await poolAccountingHarness.maturityPools(nextPoolID);
                returnValues = await poolAccountingHarness.returnValues();
              });
              it("THEN earningsUnassigned are still 0", async () => {
                expect(mp.earningsUnassigned).to.eq(parseUnits("0"));
              });
              it("THEN the debtCovered was the full amount repaid", async () => {
                expect(returnValues.debtCovered).to.eq(
                  parseUnits(repayAmount.toString())
                );
              });
              it("THEN the earningsSP returned are 0", async () => {
                expect(returnValues.earningsSP).to.eq(parseUnits("0"));
              });
            });

            describe("AND GIVEN a total repayMP at maturity with an amount of 15750 (all debt)", () => {
              beforeEach(async () => {
                repayAmount = 15750;

                await poolAccountingEnv.moveInTime(nextPoolID);
                await poolAccountingEnv.repayMP(
                  nextPoolID,
                  repayAmount.toString()
                );

                mp = await poolAccountingHarness.maturityPools(nextPoolID);
                returnValues = await poolAccountingHarness.returnValues();
              });
              it("THEN the maturity pool state is correctly updated", async () => {
                expect(mp.borrowed).to.eq(parseUnits("0"));
                expect(mp.supplied).to.eq(
                  parseUnits((depositAmount + 10000).toString()) // 1M + 10k deposit
                );
                expect(mp.suppliedSP).to.eq(parseUnits("0"));
              });
              it("THEN the debtCovered was equal to full repayAmount", async () => {
                expect(returnValues.debtCovered).to.eq(
                  parseUnits(repayAmount.toString())
                );
              });
              it("THEN earningsUnassigned are still 0", async () => {
                expect(mp.earningsUnassigned).to.eq(parseUnits("0"));
              });
              it("THEN the earningsSP returned are 0", async () => {
                expect(returnValues.earningsSP).to.eq(parseUnits("0"));
              });
              describe("AND GIVEN a partial withdrawMP of 50M", () => {
                beforeEach(async () => {
                  withdrawAmount = 50000000;

                  await poolAccountingEnv.withdrawMP(
                    nextPoolID,
                    withdrawAmount.toString()
                  );

                  mp = await poolAccountingHarness.maturityPools(nextPoolID);
                  returnValues = await poolAccountingHarness.returnValues();
                  mpUserSuppliedAmount =
                    await poolAccountingHarness.mpUserSuppliedAmount(
                      nextPoolID,
                      laura.address
                    );
                });
                it("THEN the maturity pool state is correctly updated", async () => {
                  expect(mp.borrowed).to.eq(parseUnits("0"));
                  expect(mp.supplied).to.be.eq(mpUserSuppliedAmount[0]);
                  expect(mp.suppliedSP).to.eq(parseUnits("0"));
                });
                it("THEN earningsUnassigned are still 0", async () => {
                  expect(mp.earningsUnassigned).to.eq(parseUnits("0"));
                });
                it("THEN the earningsSP returned are 0", async () => {
                  expect(returnValues.earningsSP).to.eq(parseUnits("0"));
                });
                it("THEN the mpUserSuppliedAmount is correctly updated", async () => {
                  // all supplied + earned of laura is 100010125
                  // if we withdraw 50M, then her position is scaled
                  const totalFeeEarned = mpUserSuppliedAmount[1].add(
                    mpUserSuppliedAmount[0].sub(parseUnits("50010000"))
                  );

                  expect(mpUserSuppliedAmount[0]).to.be.lt(
                    parseUnits("50010062.5")
                  );
                  expect(mpUserSuppliedAmount[0]).to.be.gt(
                    parseUnits("50010062.49")
                  );
                  expect(mpUserSuppliedAmount[1]).to.be.lt(parseUnits("62.51"));
                  expect(mpUserSuppliedAmount[1]).to.be.gt(parseUnits("62.5"));
                  expect(totalFeeEarned).to.eq(parseUnits("125"));
                });
                it("THEN the redeemAmountDiscounted returned is equal to the amount withdrawn", async () => {
                  expect(returnValues.redeemAmountDiscounted).to.eq(
                    parseUnits(withdrawAmount.toString())
                  );
                });
                it("THEN the withdrawAmount + remaining fees + supplied that still remains in the pool equals initial total deposit", async () => {
                  const mpUserSuppliedAmount =
                    await poolAccountingHarness.mpUserSuppliedAmount(
                      nextPoolID,
                      laura.address
                    );

                  expect(
                    returnValues.redeemAmountDiscounted
                      .add(mp.supplied)
                      .add(mpUserSuppliedAmount[1])
                  ).to.eq(parseUnits("100010125"));
                });
                it("THEN the earningsTreasury returned are 0", async () => {
                  expect(returnValues.earningsTreasury).to.eq(parseUnits("0"));
                });
              });
              describe("AND GIVEN a partial withdrawMP of half amount deposited + half earned fees", () => {
                beforeEach(async () => {
                  withdrawAmount = 50005062.5; // 5k + 50M + 62.5 earned fees

                  await poolAccountingEnv.withdrawMP(
                    nextPoolID,
                    withdrawAmount.toString()
                  );

                  mp = await poolAccountingHarness.maturityPools(nextPoolID);
                  returnValues = await poolAccountingHarness.returnValues();
                });
                it("THEN the maturity pool state is correctly updated", async () => {
                  expect(mp.borrowed).to.eq(parseUnits("0"));
                  expect(mp.supplied).to.eq(parseUnits("50005000"));
                  expect(mp.suppliedSP).to.eq(parseUnits("0"));
                });
                it("THEN earningsUnassigned are still 0", async () => {
                  expect(mp.earningsUnassigned).to.eq(parseUnits("0"));
                });
                it("THEN the earningsSP returned are 0", async () => {
                  expect(returnValues.earningsSP).to.eq(parseUnits("0"));
                });
                it("THEN the redeemAmountDiscounted returned is equal to the amount withdrawn", async () => {
                  expect(returnValues.redeemAmountDiscounted).to.eq(
                    parseUnits(withdrawAmount.toString())
                  );
                });
                it("THEN the earningsTreasury returned are 0", async () => {
                  expect(returnValues.earningsTreasury).to.eq(parseUnits("0"));
                });
                describe("AND GIVEN a borrow of 100k that leaves the pool without enough liquidity", () => {
                  beforeEach(async () => {
                    await poolAccountingEnv.borrowMP(nextPoolID, "100000");
                  });
                  describe("AND GIVEN the other half amount deposited + half earned fees is withdrawn", () => {
                    beforeEach(async () => {
                      withdrawAmount = 50005062.5; // 5k + 50M + 62.5 earned fees

                      await poolAccountingEnv.withdrawMP(
                        nextPoolID,
                        withdrawAmount.toString()
                      );

                      mp = await poolAccountingHarness.maturityPools(
                        nextPoolID
                      );
                      returnValues = await poolAccountingHarness.returnValues();
                    });
                    it("THEN the maturity pool state is correctly updated", async () => {
                      expect(mp.borrowed).to.eq(parseUnits("100000")); // 100k borrowed
                      expect(mp.supplied).to.eq(parseUnits("0"));
                      expect(mp.suppliedSP).to.eq(parseUnits("100000")); // 100k borrowed
                    });
                    it("THEN the smartPoolBorrowed is equal to 100k", async () => {
                      expect(
                        await poolAccountingHarness.smartPoolBorrowed()
                      ).to.eq(parseUnits("100000"));
                    });
                    it("THEN earningsUnassigned are still 0", async () => {
                      expect(mp.earningsUnassigned).to.eq(parseUnits("0"));
                    });
                    it("THEN the earningsSP returned are 0", async () => {
                      expect(returnValues.earningsSP).to.eq(parseUnits("0"));
                    });
                    it("THEN the redeemAmountDiscounted returned is equal to the amount withdrawn", async () => {
                      expect(returnValues.redeemAmountDiscounted).to.eq(
                        parseUnits(withdrawAmount.toString())
                      );
                    });
                    it("THEN the earningsTreasury returned are 0", async () => {
                      expect(returnValues.earningsTreasury).to.eq(
                        parseUnits("0")
                      );
                    });
                  });
                });
              });
              describe("AND GIVEN a total withdrawMP of the total amount deposited + earned fees", () => {
                beforeEach(async () => {
                  withdrawAmount = 100010125; // 10k + 100M + 125 earned fees

                  await poolAccountingEnv.withdrawMP(
                    nextPoolID,
                    withdrawAmount.toString()
                  );

                  mp = await poolAccountingHarness.maturityPools(nextPoolID);
                  returnValues = await poolAccountingHarness.returnValues();
                });
                it("THEN the maturity pool state is correctly updated", async () => {
                  expect(mp.borrowed).to.eq(parseUnits("0"));
                  expect(mp.supplied).to.eq(parseUnits("0"));
                  expect(mp.suppliedSP).to.eq(parseUnits("0"));
                });
                it("THEN earningsUnassigned are still 0", async () => {
                  expect(mp.earningsUnassigned).to.eq(parseUnits("0"));
                });
                it("THEN the earningsSP returned are 0", async () => {
                  expect(returnValues.earningsSP).to.eq(parseUnits("0"));
                });
                it("THEN the redeemAmountDiscounted returned is equal to all amount withdrawn", async () => {
                  expect(returnValues.redeemAmountDiscounted).to.eq(
                    parseUnits(withdrawAmount.toString())
                  );
                });
                it("THEN the earningsTreasury returned are 0", async () => {
                  expect(returnValues.earningsTreasury).to.eq(parseUnits("0"));
                });
              });
            });

            describe("AND GIVEN a partial repayMP at maturity(+1 DAY) with an amount of 8000 (partial late repayment)", () => {
              let mp: any;
              beforeEach(async () => {
                await poolAccountingEnv.mockedInterestRateModel.setPenaltyRate(
                  parseUnits("0.1").div(exaTime.ONE_DAY)
                );

                await poolAccountingEnv.moveInTime(
                  nextPoolID + exaTime.ONE_DAY
                );
                repayAmount = 8000;
                await poolAccountingEnv.repayMP(
                  nextPoolID,
                  repayAmount.toString()
                );
                returnValues = await poolAccountingHarness.returnValues();
                mp = await poolAccountingHarness.maturityPools(nextPoolID);
              });

              it("THEN borrowed field is updated correctly (~8073)", async () => {
                // debtCovered=8000*15750/17325=~7272
                // ppal of ~7272 => ~6926 (following ratio principal-fee of 15000 and 750)
                // borrowed original (15000) - ~6296 = ~8073
                //
                expect(mp.borrowed).to.be.gt(parseUnits("8073.59"));
                expect(mp.borrowed).to.be.lt(parseUnits("8073.60"));
              });

              it("THEN supplies are correctly updated", async () => {
                expect(mp.supplied).to.eq(
                  parseUnits((depositAmount + 10000).toString()) // 1M + 10k deposit
                );
                expect(mp.suppliedSP).to.eq(parseUnits("0"));
              });
              it("THEN the debtCovered was equal to full repayAmount", async () => {
                // debtCovered=8000*15750/17325=~7272
                expect(returnValues.debtCovered).to.gt(parseUnits("7272.72"));
                expect(returnValues.debtCovered).to.lt(parseUnits("7272.73"));
              });
              it("THEN earningsTreasury receive the 10% of penalties (they were supporting this borrow)", async () => {
                // debtCovered=8000*15750/17325=~7272
                // debtCovered+(~727)=8000 that the user repaid
                expect(returnValues.earningsTreasury).to.gt(
                  parseUnits("727.272")
                );
                expect(returnValues.earningsTreasury).to.lt(
                  parseUnits("727.273")
                );
              });
              it("THEN the earningsSP returned are 0", async () => {
                expect(returnValues.earningsSP).to.eq(parseUnits("0"));
              });

              afterEach(async () => {
                await poolAccountingEnv.mockedInterestRateModel.setPenaltyRate(
                  0
                );
              });
            });

            describe("AND GIVEN a repayMP at maturity(+1 DAY) with an amount of 15750*1.1=17325 (total late repayment)", () => {
              let mp: any;
              beforeEach(async () => {
                await poolAccountingEnv.mockedInterestRateModel.setPenaltyRate(
                  parseUnits("0.1").div(exaTime.ONE_DAY)
                );

                await poolAccountingEnv.moveInTime(
                  nextPoolID + exaTime.ONE_DAY
                );
                repayAmount = 17325;
                await poolAccountingEnv.repayMP(
                  nextPoolID,
                  repayAmount.toString()
                );
                returnValues = await poolAccountingHarness.returnValues();
                mp = await poolAccountingHarness.maturityPools(nextPoolID);
              });

              it("THEN borrowed field is updated correctly and is 0", async () => {
                // debtCovered=17325*15750/17325=15750
                // ppal of 15750 => 15000 (following ratio principal-fee of 15000 and 750)
                // borrowed original (15000) - 15000 = 0
                expect(mp.borrowed).to.be.eq(0);
              });

              it("THEN supplies are correctly updated", async () => {
                expect(mp.supplied).to.eq(
                  parseUnits((depositAmount + 10000).toString()) // 1M + 10k deposit
                );
                expect(mp.suppliedSP).to.eq(parseUnits("0"));
              });
              it("THEN the debtCovered was equal to full repayAmount", async () => {
                // debtCovered=17325*15750/17325=15750
                expect(returnValues.debtCovered).to.eq(parseUnits("15750"));
              });
              it("THEN earningsTreasury receive the 10% of penalties (they were supporting this borrow)", async () => {
                // 17325 - 15750 = 1575 (10% of the debt)
                expect(returnValues.earningsTreasury).to.gt(parseUnits("1574"));
                expect(returnValues.earningsTreasury).to.lt(parseUnits("1575"));
              });
              it("THEN the earningsSP returned are 0", async () => {
                expect(returnValues.earningsSP).to.eq(parseUnits("0"));
              });
              it("THEN the spareRepayAmount returned is almost 0", async () => {
                expect(returnValues.spareRepayAmount).to.lt(parseUnits("0.1"));
              });
            });

            describe("AND GIVEN a repayMP at maturity(+1 DAY) with an amount of 2000 on a debt 15750*0.1=17325 (way more money late repayment)", () => {
              let mp: any;
              beforeEach(async () => {
                await poolAccountingEnv.mockedInterestRateModel.setPenaltyRate(
                  parseUnits("0.1").div(exaTime.ONE_DAY)
                );

                await poolAccountingEnv.moveInTime(
                  nextPoolID + exaTime.ONE_DAY
                );
                repayAmount = 20000;
                await poolAccountingEnv.repayMP(
                  nextPoolID,
                  repayAmount.toString()
                );
                returnValues = await poolAccountingHarness.returnValues();
                mp = await poolAccountingHarness.maturityPools(nextPoolID);
              });

              it("THEN borrowed field is updated correctly and is 0", async () => {
                // debtCovered=17325*15750/17325=15750
                // ppal of 15750 => 15000 (following ratio principal-fee of 15000 and 750)
                // borrowed original (15000) - 15000 = 0
                expect(mp.borrowed).to.be.eq(0);
              });

              it("THEN supplies are correctly updated", async () => {
                expect(mp.supplied).to.eq(
                  parseUnits((depositAmount + 10000).toString()) // 1M + 10k deposit
                );
                expect(mp.suppliedSP).to.eq(parseUnits("0"));
              });
              it("THEN the debtCovered was equal to full repayAmount", async () => {
                // debtCovered=17325*15750/17325=15750
                expect(returnValues.debtCovered).to.eq(parseUnits("15750"));
              });
              it("THEN earningsTreasury receive the 10% of penalties (they were supporting this borrow)", async () => {
                // 17325 - 15750 = 1575 (10% of the debt)
                expect(returnValues.earningsTreasury).to.gt(parseUnits("1574"));
                expect(returnValues.earningsTreasury).to.lt(parseUnits("1575"));
              });
              it("THEN the earningsSP returned are 0", async () => {
                expect(returnValues.earningsSP).to.eq(parseUnits("0"));
              });
              it("THEN the spareRepayAmount returned is 2675 (paid 20000 on a 17325 debt)", async () => {
                expect(returnValues.spareRepayAmount).to.be.gt(
                  parseUnits("2675.0")
                );
                expect(returnValues.spareRepayAmount).to.be.lt(
                  parseUnits("2675.1")
                );
              });
            });
          });
        });
      });
    });
  });

  describe("Assignment of earnings over time", () => {
    describe("GIVEN a borrowMP of 10000 (600 fees owed by user) - 6 days to maturity", () => {
      const sixDaysToMaturity = nextPoolID - exaTime.ONE_DAY * 6;
      let returnValues: any;
      let mp: any;

      beforeEach(async () => {
        poolAccountingEnv.switchWallet(laura);
        await mockedInterestRateModel.setBorrowRate(parseUnits("0.06"));
        await poolAccountingEnv.moveInTime(sixDaysToMaturity);
        await poolAccountingEnv.borrowMP(nextPoolID, "10000");
      });
      describe("AND GIVEN a depositMP of 1000 (50 fees earned by user) - 5 days to maturity", () => {
        const fiveDaysToMaturity = nextPoolID - exaTime.ONE_DAY * 5;

        beforeEach(async () => {
          await poolAccountingEnv.moveInTime(fiveDaysToMaturity);
          await poolAccountingEnv.depositMP(nextPoolID, "1000");
          mp = await poolAccountingHarness.maturityPools(nextPoolID);
          returnValues = await poolAccountingHarness.returnValues();
        });
        it("THEN earningsUnassigned should be 360", () => {
          expect(mp.earningsUnassigned).to.eq(parseUnits("450")); // 600 - 100 (earningsSP) - 50 (earnings MP depositor)
        });
        it("THEN the earningsSP returned are 100", async () => {
          expect(returnValues.earningsSP).to.eq(parseUnits("100")); // 1 day passed
        });
        it("THEN the currentTotalDeposit returned is 1050", async () => {
          expect(returnValues.currentTotalDeposit).to.eq(parseUnits("1050"));
        });
        describe("AND GIVEN a withdraw of 1050 - 4 days to maturity", () => {
          const fourDaysToMaturity = nextPoolID - exaTime.ONE_DAY * 4;

          beforeEach(async () => {
            await mockedInterestRateModel.setBorrowRate(parseUnits("0.05"));
            await poolAccountingEnv.moveInTime(fourDaysToMaturity);
            await poolAccountingEnv.withdrawMP(nextPoolID, "1050", "1000");
            mp = await poolAccountingHarness.maturityPools(nextPoolID);
            returnValues = await poolAccountingHarness.returnValues();
          });
          it("THEN earningsUnassigned should be 410", () => {
            expect(mp.earningsUnassigned).to.eq(parseUnits("410")); // 450 - 90 + 50
          });
          it("THEN the earningsSP returned are 90", async () => {
            expect(returnValues.earningsSP).to.eq(parseUnits("90")); // 450 / 5
          });
          it("THEN the earningsTreasury returned is 0", async () => {
            expect(returnValues.earningsTreasury).to.eq(parseUnits("0"));
          });
          describe("AND GIVEN another borrowMP of 10000 (601.5 fees owed by user) - 3 days to maturity", () => {
            const threeDaysToMaturity = nextPoolID - exaTime.ONE_DAY * 3;

            beforeEach(async () => {
              await mockedInterestRateModel.setBorrowRate(
                parseUnits("0.06015")
              );
              await poolAccountingEnv.moveInTime(threeDaysToMaturity);
              await poolAccountingEnv.borrowMP(nextPoolID, "10000");
              mp = await poolAccountingHarness.maturityPools(nextPoolID);
              returnValues = await poolAccountingHarness.returnValues();
            });
            it("THEN earningsUnassigned should be 909", () => {
              expect(mp.earningsUnassigned).to.eq(parseUnits("909")); // 410 - 102.5 (410 / 4) + 601.5
            });
            it("THEN the earningsSP returned are 102.5", async () => {
              expect(returnValues.earningsSP).to.eq(parseUnits("102.5")); // (410 / 4)
            });
            it("THEN the totalOwedNewBorrow returned is 10601.5", async () => {
              expect(returnValues.totalOwedNewBorrow).to.eq(
                parseUnits("10601.5")
              );
            });
            describe("AND GIVEN a repayMP of 10600.75 (half of borrowed) - 2 days to maturity", () => {
              const twoDaysToMaturity = nextPoolID - exaTime.ONE_DAY * 2;

              beforeEach(async () => {
                await poolAccountingEnv.moveInTime(twoDaysToMaturity);
                await poolAccountingEnv.repayMP(nextPoolID, "10600.75");
                mp = await poolAccountingHarness.maturityPools(nextPoolID);
                returnValues = await poolAccountingHarness.returnValues();
              });
              it("THEN earningsUnassigned should be 303", () => {
                expect(mp.earningsUnassigned).to.eq(parseUnits("303"));
              });
              it("THEN the earningsSP returned are 303", async () => {
                expect(returnValues.earningsSP).to.eq(parseUnits("303")); // 909 / 3
              });
              it("THEN the spareRepayAmount returned is 303", async () => {
                expect(returnValues.spareRepayAmount).to.eq(parseUnits("303")); // (909 - 303) / 2
              });
              it("THEN the debtCovered returned is 10600.75", async () => {
                expect(returnValues.debtCovered).to.eq(parseUnits("10600.75"));
              });
              describe("AND GIVEN a repayMP of the other half (10600.75) - 1 day to maturity", () => {
                const oneDayToMaturity = nextPoolID - exaTime.ONE_DAY * 1;

                beforeEach(async () => {
                  await poolAccountingEnv.moveInTime(oneDayToMaturity);
                  await poolAccountingEnv.repayMP(nextPoolID, "10600.75");
                  mp = await poolAccountingHarness.maturityPools(nextPoolID);
                  returnValues = await poolAccountingHarness.returnValues();
                });
                it("THEN earningsUnassigned should be 0", () => {
                  expect(mp.earningsUnassigned).to.eq(parseUnits("0"));
                });
                it("THEN the earningsSP returned are 151.5", async () => {
                  expect(returnValues.earningsSP).to.eq(parseUnits("151.5")); // 303 / 2
                });
                it("THEN the spareRepayAmount returned is 151.5", async () => {
                  expect(returnValues.spareRepayAmount).to.eq(
                    parseUnits("151.5")
                  );
                });
                it("THEN the debtCovered returned is 10600.75", async () => {
                  expect(returnValues.debtCovered).to.eq(
                    parseUnits("10600.75")
                  );
                });
              });
            });
          });
        });
      });
    });
  });

  describe("PoolAccounting Early Withdrawal / Early Repayment", () => {
    let returnValues: any;
    let mp: any;
    let borrowAmount: number;
    let maturityPoolState: MaturityPoolState = {
      borrowFees: parseUnits("0"),
      earningsTreasury: parseUnits("0"),
      earningsUnassigned: parseUnits("0"),
      earningsSP: parseUnits("0"),
      earningsMP: parseUnits("0"),
      earningsDiscounted: parseUnits("0"),
    };

    describe("GIVEN a borrowMP of 10000 (500 fees owed by user)", () => {
      const fiveDaysToMaturity = nextPoolID - exaTime.ONE_DAY * 5;

      beforeEach(async () => {
        borrowAmount = 10000;

        poolAccountingEnv.switchWallet(laura);
        await mockedInterestRateModel.setBorrowRate(parseUnits("0.05"));
        await poolAccountingEnv.moveInTime(fiveDaysToMaturity);
        await poolAccountingEnv.borrowMP(nextPoolID, borrowAmount.toString());

        mp = await poolAccountingHarness.maturityPools(nextPoolID);
        returnValues = await poolAccountingHarness.returnValues();
        maturityPoolState.borrowFees = returnValues.totalOwedNewBorrow.sub(
          parseUnits(borrowAmount.toString())
        );
      });

      it("THEN all earningsUnassigned should be 500", () => {
        expect(mp.earningsUnassigned).to.eq(parseUnits("500"));
      });

      describe("WHEN an early repayment of 5250", () => {
        beforeEach(async () => {
          await poolAccountingEnv.repayMP(nextPoolID, "5250");
          returnValues = await poolAccountingHarness.returnValues();
          mp = await poolAccountingHarness.maturityPools(nextPoolID);
          maturityPoolState.earningsDiscounted = returnValues.spareRepayAmount;
        });
        it("THEN borrowed is 5000", async () => {
          expect(mp.borrowed).to.eq(parseUnits("5000"));
        });
        it("THEN all earningsUnassigned should be 250", async () => {
          expect(mp.earningsUnassigned).to.eq(parseUnits("250"));
        });
        it("THEN the debtCovered returned is 5250", async () => {
          expect(returnValues.debtCovered).eq(parseUnits("5250"));
        });
        it("THEN the earningsSP returned are 0", async () => {
          expect(returnValues.earningsSP).eq(parseUnits("0")); // no seconds passed since last accrual
        });
        it("THEN the spareRepayAmount returned is 250 (got a discount)", async () => {
          expect(returnValues.spareRepayAmount).to.eq(parseUnits("250"));
        });

        describe("AND WHEN an early repayment of 5250", () => {
          beforeEach(async () => {
            await poolAccountingEnv.repayMP(nextPoolID, "5250");
            returnValues = await poolAccountingHarness.returnValues();
            mp = await poolAccountingHarness.maturityPools(nextPoolID);
            maturityPoolState.earningsDiscounted =
              maturityPoolState.earningsDiscounted.add(
                returnValues.spareRepayAmount
              );
          });
          it("THEN borrowed is 0", async () => {
            expect(mp.borrowed).to.eq(0);
          });
          it("THEN suppliedSP is 0", async () => {
            expect(mp.suppliedSP).to.eq(0);
          });
          it("THEN all earningsUnassigned should be 0", async () => {
            expect(mp.earningsUnassigned).to.eq(parseUnits("0"));
          });
          it("THEN the debtCovered returned is 5250", async () => {
            expect(returnValues.debtCovered).eq(parseUnits("5250"));
          });
          it("THEN the earningsSP returned are 0", async () => {
            expect(returnValues.earningsSP).eq(parseUnits("0")); // no seconds passed since last accrual
          });
          it("THEN the spareRepayAmount returned is 250 (got a discount)", async () => {
            expect(returnValues.spareRepayAmount).to.eq(parseUnits("250"));
          });
          it("THEN the borrow fees are equal to all earnings distributed", async () => {
            expect(maturityPoolState.borrowFees).to.eq(
              poolAccountingEnv.getAllEarnings(maturityPoolState)
            );
          });
        });
      });
    });

    describe("GIVEN a borrowMP of 5000 (250 fees owed by user) AND a depositMP of 5000 (earns 250 in fees)", () => {
      const fiveDaysToMaturity = nextPoolID - exaTime.ONE_DAY * 5;

      beforeEach(async () => {
        borrowAmount = 5000;

        poolAccountingEnv.switchWallet(laura);
        await mockedInterestRateModel.setBorrowRate(parseUnits("0.05"));
        await poolAccountingEnv.moveInTime(fiveDaysToMaturity);
        await poolAccountingEnv.borrowMP(nextPoolID, borrowAmount.toString());
        await poolAccountingEnv.depositMP(nextPoolID, "5000");

        returnValues = await poolAccountingHarness.returnValues();
        mp = await poolAccountingHarness.maturityPools(nextPoolID);
        maturityPoolState.earningsMP = returnValues.currentTotalDeposit.sub(
          parseUnits("5000")
        );
        maturityPoolState.borrowFees = returnValues.totalOwedNewBorrow.sub(
          parseUnits(borrowAmount.toString())
        );
        maturityPoolState.earningsDiscounted = parseUnits("0");
      });
      it("THEN all earningsUnassigned should be 0", async () => {
        expect(mp.earningsUnassigned).to.eq(parseUnits("0"));
      });
      it("THEN the earningsSP returned are 0", async () => {
        expect(returnValues.earningsSP).eq(parseUnits("0"));
      });
      it("THEN the currentTotalDeposit returned is 5000 + 250 (earned fees)", async () => {
        expect(returnValues.currentTotalDeposit).eq(parseUnits("5250"));
      });

      describe("WHEN an early repayment of 5250", () => {
        beforeEach(async () => {
          await poolAccountingEnv.repayMP(nextPoolID, "5250");
          returnValues = await poolAccountingHarness.returnValues();
          mp = await poolAccountingHarness.maturityPools(nextPoolID);
        });
        it("THEN borrowed is 0", async () => {
          expect(mp.borrowed).to.eq(parseUnits("0"));
        });
        it("THEN all earningsUnassigned should be 0", async () => {
          expect(mp.earningsUnassigned).to.eq(parseUnits("0"));
        });
        it("THEN the earningsSP returned are 0", async () => {
          expect(returnValues.earningsSP).eq(parseUnits("0"));
        });
        it("THEN the debtCovered returned is 5250", async () => {
          expect(returnValues.debtCovered).eq(parseUnits("5250"));
        });
        it("THEN the spareRepayAmount returned is 0 (didn't get a discount since it was gotten all before)", async () => {
          expect(returnValues.spareRepayAmount).to.eq(parseUnits("0"));
        });
        it("THEN the borrow fees are equal to all earnings distributed", async () => {
          expect(maturityPoolState.borrowFees).to.eq(
            poolAccountingEnv.getAllEarnings(maturityPoolState)
          );
        });
      });

      describe("WHEN an early withdrawal of 5250 (deposited + fees) and a borrow rate shoots to 10%", () => {
        beforeEach(async () => {
          await mockedInterestRateModel.setBorrowRate(parseUnits("0.1"));
          await poolAccountingEnv.withdrawMP(nextPoolID, "5250", "4750");
          returnValues = await poolAccountingHarness.returnValues();
          mp = await poolAccountingHarness.maturityPools(nextPoolID);
        });
        it("THEN borrowed is 5000", async () => {
          expect(mp.borrowed).to.eq(parseUnits("5000"));
        });
        it("THEN earningsUnassigned should be 477 (250 + money left on the table)", async () => {
          expect(mp.earningsUnassigned).to.eq(
            parseUnits("477.272727272727272728")
          );
        });
        it("THEN suppliedSP should be 5000", async () => {
          // 4772.72 is the real value that the smart pool needed to cover
          // but for simplicity it will cover the full 5000
          // the difference between 4772.72 and 5000 is the amount we added to the unassigned earnings due to the high borrow rate when withdrawing
          expect(mp.suppliedSP).to.eq(parseUnits("5000"));
        });
        it("THEN the redeemAmountDiscounted returned is 4772", async () => {
          // 5250 / 1.10 (1e18 + 1e17 feeRate) = 4772.72727272727272727272
          expect(returnValues.redeemAmountDiscounted).to.be.eq(
            parseUnits("4772.727272727272727272")
          );
        });
        it("THEN the earningsSP returned is 0", async () => {
          expect(returnValues.earningsSP).eq(parseUnits("0"));
        });
        it("THEN the earningsTreasury returned is 0", async () => {
          expect(returnValues.earningsTreasury).to.eq(parseUnits("0"));
        });
        it("THEN the mpUserSuppliedAmount is 0", async () => {
          let mpUserSuppliedAmount =
            await poolAccountingHarness.mpUserSuppliedAmount(
              nextPoolID,
              laura.address
            );

          expect(mpUserSuppliedAmount[0]).to.be.eq(parseUnits("0"));
          expect(mpUserSuppliedAmount[1]).to.be.eq(parseUnits("0"));
        });
      });

      describe("WHEN an early withdrawal of 5250 (deposited + fees)", () => {
        beforeEach(async () => {
          await poolAccountingEnv.withdrawMP(nextPoolID, "5250", "5000");
          returnValues = await poolAccountingHarness.returnValues();
          mp = await poolAccountingHarness.maturityPools(nextPoolID);
        });
        it("THEN borrowed is 0", async () => {
          expect(mp.borrowed).to.eq(parseUnits("5000"));
        });
        it("THEN earningsUnassigned should be 250 again", async () => {
          expect(mp.earningsUnassigned).to.eq(parseUnits("250"));
        });
        it("THEN the redeemAmountDiscounted returned is 5000", async () => {
          // 5250 / 1.05 (1e18 + 5e16 feeRate) = 5000
          expect(returnValues.redeemAmountDiscounted).to.be.eq(
            parseUnits("5000")
          );
        });
        it("THEN the earningsSP returned is 0", async () => {
          expect(returnValues.earningsSP).eq(parseUnits("0"));
        });
        it("THEN the earningsTreasury returned is 0", async () => {
          expect(returnValues.earningsTreasury).to.eq(parseUnits("0"));
        });
        it("THEN the mpUserSuppliedAmount is 0", async () => {
          let mpUserSuppliedAmount =
            await poolAccountingHarness.mpUserSuppliedAmount(
              nextPoolID,
              laura.address
            );

          expect(mpUserSuppliedAmount[0]).to.be.eq(parseUnits("0"));
          expect(mpUserSuppliedAmount[1]).to.be.eq(parseUnits("0"));
        });
      });
    });

    describe("User receives more money than deposited for repaying earlier", () => {
      describe("GIVEN a borrowMP of 10000 (500 fees owed by user)", () => {
        const fiveDaysToMaturity = nextPoolID - exaTime.ONE_DAY * 5;

        beforeEach(async () => {
          poolAccountingEnv.switchWallet(laura);
          await mockedInterestRateModel.setBorrowRate(parseUnits("0.05"));
          await poolAccountingEnv.moveInTime(fiveDaysToMaturity);
          await poolAccountingEnv.borrowMP(nextPoolID, "10000");
          mp = await poolAccountingHarness.maturityPools(nextPoolID);
        });

        it("THEN all earningsUnassigned should be 500", () => {
          expect(mp.earningsUnassigned).to.eq(parseUnits("500"));
        });

        describe("GIVEN a borrowMP of 10000 (10000 fees owed by user)", () => {
          beforeEach(async () => {
            poolAccountingEnv.switchWallet(tina);
            await mockedInterestRateModel.setBorrowRate(parseUnits("1")); // Crazy FEE
            await poolAccountingEnv.borrowMP(nextPoolID, "10000", "20000"); // ... and we accept it
            mp = await poolAccountingHarness.maturityPools(nextPoolID);
          });

          it("THEN all earningsUnassigned should be 10500", async () => {
            expect(mp.earningsUnassigned).to.eq(parseUnits("10500"));
          });

          describe("WHEN an early repayment of 10500", () => {
            beforeEach(async () => {
              poolAccountingEnv.switchWallet(laura);
              await poolAccountingEnv.repayMP(nextPoolID, "10500");
              returnValues = await poolAccountingHarness.returnValues();
              mp = await poolAccountingHarness.maturityPools(nextPoolID);
            });
            it("THEN borrowed is 10000", async () => {
              expect(mp.borrowed).to.eq(parseUnits("10000"));
            });
            it("THEN all earningsUnassigned should be 5250", async () => {
              expect(mp.earningsUnassigned).to.eq(parseUnits("5250"));
            });
            it("THEN the debtCovered returned is 10500", async () => {
              expect(returnValues.debtCovered).eq(parseUnits("10500"));
            });
            it("THEN the earningsSP returned are 0", async () => {
              expect(returnValues.earningsSP).eq(parseUnits("0"));
            });
            it("THEN the earningsTreasury returned are 0", async () => {
              expect(returnValues.earningsTreasury).eq(parseUnits("0"));
            });
            it("THEN the spareRepayAmount returned is 5250 (got a BIG discount)", async () => {
              expect(returnValues.spareRepayAmount).to.eq(parseUnits("5250"));
            });
          });
        });
      });
    });
  });

  afterEach(async () => {
    await ethers.provider.send("evm_revert", [snapshot]);
    await ethers.provider.send("evm_mine", []);
  });
});<|MERGE_RESOLUTION|>--- conflicted
+++ resolved
@@ -20,11 +20,6 @@
   let exaTime = new ExaTime();
   let snapshot: any;
   const nextPoolID = exaTime.nextPoolID() + 7 * exaTime.ONE_DAY; // we add 7 days so we make sure we are far from the previouos timestamp blocks
-<<<<<<< HEAD
-=======
-  const maxSPDebt = parseUnits("100000"); // we use a high maxSPDebt limit since max borrows are already tested
-  const nMaturities = 12;
->>>>>>> 06faeeb4
 
   beforeEach(async () => {
     snapshot = await ethers.provider.send("evm_snapshot", []);
@@ -37,11 +32,7 @@
   describe("function calls not originating from the FixedLender contract", () => {
     it("WHEN invoking borrowMP NOT from the FixedLender, THEN it should revert with error CALLER_MUST_BE_FIXED_LENDER", async () => {
       await expect(
-<<<<<<< HEAD
-        poolAccountingHarness.borrowMP(0, laura.address, 0, 0, 0)
-=======
-        realPoolAccounting.borrowMP(0, laura.address, 0, 0, 0, 0)
->>>>>>> 06faeeb4
+        poolAccountingHarness.borrowMP(0, laura.address, 0, 0, 0, 0)
       ).to.be.revertedWith(
         errorGeneric(ProtocolError.CALLER_MUST_BE_FIXED_LENDER)
       );
@@ -138,8 +129,6 @@
       beforeEach(async () => {
         borrowAmount = 5000;
         borrowFees = 250;
-<<<<<<< HEAD
-
         await mockedInterestRateModel.setBorrowRate(parseUnits("0.05"));
         await poolAccountingEnv.moveInTime(fourDaysToMaturity);
         await poolAccountingEnv.borrowMP(
@@ -148,18 +137,6 @@
           (borrowAmount + borrowFees).toString()
         );
 
-=======
-        await poolAccountingHarness
-          .connect(laura)
-          .borrowMP(
-            nextPoolID,
-            laura.address,
-            parseUnits(borrowAmount.toString()),
-            parseUnits((borrowAmount + borrowFees).toString()),
-            maxSPDebt,
-            nMaturities
-          );
->>>>>>> 06faeeb4
         returnValues = await poolAccountingHarness.returnValues();
         mp = await poolAccountingHarness.maturityPools(nextPoolID);
         maturityPoolState.earningsTreasury = returnValues.earningsTreasury;
@@ -201,7 +178,6 @@
         beforeEach(async () => {
           borrowAmount = 5000;
           borrowFees = 250;
-<<<<<<< HEAD
 
           await poolAccountingEnv.moveInTime(threeDaysToMaturity);
           await poolAccountingEnv.borrowMP(
@@ -210,18 +186,6 @@
             (borrowAmount + borrowFees).toString()
           );
 
-=======
-          await poolAccountingHarness
-            .connect(laura)
-            .borrowMP(
-              nextPoolID,
-              laura.address,
-              parseUnits(borrowAmount.toString()),
-              parseUnits((borrowAmount + borrowFees).toString()),
-              maxSPDebt,
-              nMaturities
-            );
->>>>>>> 06faeeb4
           returnValues = await poolAccountingHarness.returnValues();
           mp = await poolAccountingHarness.maturityPools(nextPoolID);
           maturityPoolState.borrowFees = maturityPoolState.borrowFees.add(
@@ -276,7 +240,6 @@
           beforeEach(async () => {
             borrowAmount = 5000;
             borrowFees = 250;
-<<<<<<< HEAD
 
             await poolAccountingEnv.moveInTime(twoDaysToMaturity);
             await poolAccountingEnv.borrowMP(
@@ -285,18 +248,6 @@
               (borrowAmount + borrowFees).toString()
             );
 
-=======
-            await poolAccountingHarness
-              .connect(laura)
-              .borrowMP(
-                nextPoolID,
-                laura.address,
-                parseUnits(borrowAmount.toString()),
-                parseUnits((borrowAmount + borrowFees).toString()),
-                maxSPDebt,
-                nMaturities
-              );
->>>>>>> 06faeeb4
             returnValues = await poolAccountingHarness.returnValues();
             mp = await poolAccountingHarness.maturityPools(nextPoolID);
             maturityPoolState.borrowFees = maturityPoolState.borrowFees.add(
