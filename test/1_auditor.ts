--- conflicted
+++ resolved
@@ -10,6 +10,8 @@
   parseSupplyEvent,
   errorGeneric,
   DefaultEnv,
+  PoolState,
+  errorUnmatchedPool,
 } from "./exactlyUtils";
 import { SignerWithAddress } from "@nomiclabs/hardhat-ethers/signers";
 
@@ -76,7 +78,9 @@
     const exafinDAI = exactlyEnv.getExafin("DAI");
     await expect(
       auditor.enterMarkets([exafinDAI.address], nextPoolID + 333)
-    ).to.be.revertedWith(errorGeneric(ProtocolError.INVALID_POOL_ID));
+    ).to.be.revertedWith(
+      errorUnmatchedPool(PoolState.INVALID, PoolState.VALID)
+    );
   });
 
   it("We enter market twice without failing", async () => {
@@ -341,123 +345,6 @@
     expect(liquidity).to.be.equal(collaterDAI.add(collaterETH));
   });
 
-<<<<<<< HEAD
-  it("Uncollaterized position can be liquidated", async () => {
-    const exafinETH = exactlyEnv.getExafin("ETH");
-    const eth = exactlyEnv.getUnderlying("ETH");
-    const exafinDAI = exactlyEnv.getExafin("DAI");
-    const dai = exactlyEnv.getUnderlying("DAI");
-    const exafinWBTC = exactlyEnv.getExafin("WBTC");
-    const wbtc = exactlyEnv.getUnderlying("WBTC");
-
-    // we supply ETH to the protocol
-    const amountETH = parseUnits("1");
-    await eth.approve(exafinETH.address, amountETH);
-    await exafinETH.supply(owner.address, amountETH, nextPoolID);
-    // we supply WBTC to the protocol
-    const amountWBTC = parseUnits("1", 8);
-    await wbtc.approve(exafinWBTC.address, amountWBTC);
-    await exafinWBTC.supply(owner.address, amountWBTC, nextPoolID);
-
-    expect(await eth.balanceOf(exafinETH.address)).to.equal(amountETH);
-    expect(await wbtc.balanceOf(exafinWBTC.address)).to.equal(amountWBTC);
-
-    // we supply DAI to the protocol to have money in the pool
-    const amountDAI = parseUnits("65000");
-    await dai.connect(user).approve(exafinDAI.address, amountDAI);
-    await exafinDAI.connect(user).supply(user.address, amountDAI, nextPoolID);
-    expect(await dai.connect(user).balanceOf(exafinDAI.address)).to.equal(
-      amountDAI
-    );
-
-    // we make ETH & WBTC count as collateral
-    await auditor.enterMarkets(
-      [exafinETH.address, exafinWBTC.address],
-      nextPoolID
-    );
-    // this works because 1USD (liquidity) = 1DAI (asset to borrow)
-    let liquidityInUSD = (
-      await auditor.getAccountLiquidity(owner.address, nextPoolID)
-    )[0];
-    let amountToBorrowDAI = liquidityInUSD;
-
-    // user borrows all liquidity
-    await exafinDAI.borrow(amountToBorrowDAI, nextPoolID);
-
-    // We expect liquidity to be equal to zero
-    let liq = (await auditor.getAccountLiquidity(owner.address, nextPoolID))[0];
-    console.log(liq.toString());
-
-    // WBTC price goes to 1/2 of its original value
-    await exactlyEnv.setOracleMockPrice("WBTC", "32500");
-
-    // We expect liquidity to be equal to zero
-    let liquidityAfterOracleChange = (
-      await auditor.getAccountLiquidity(owner.address, nextPoolID)
-    )[0];
-    expect(liquidityAfterOracleChange).to.be.equal(0);
-
-    // We try to get all the ETH we can
-    // We expect trying to repay zero to fail
-    await expect(
-      exafinDAI.liquidate(owner.address, 0, exafinETH.address, nextPoolID)
-    ).to.be.revertedWith(errorGeneric(ProtocolError.REPAY_ZERO));
-
-    // We expect self liquidation to fail
-    await expect(
-      exafinDAI.liquidate(
-        owner.address,
-        amountToBorrowDAI,
-        exafinETH.address,
-        nextPoolID
-      )
-    ).to.be.revertedWith(errorGeneric(ProtocolError.LIQUIDATOR_NOT_BORROWER));
-
-    // We expect liquidation to fail because trying to liquidate
-    // and take over a collateral that the user doesn't have enough
-    await dai
-      .connect(user)
-      .approve(exafinDAI.address, amountToBorrowDAI.div(2));
-    await expect(
-      exafinDAI
-        .connect(user)
-        .liquidate(
-          owner.address,
-          amountToBorrowDAI.div(2),
-          exafinETH.address,
-          nextPoolID
-        )
-    ).to.be.revertedWith(errorGeneric(ProtocolError.TOKENS_MORE_THAN_BALANCE));
-
-    // We expect liquidation to fail because trying to liquidate too much (more than close factor of the borrowed asset)
-    await expect(
-      exafinDAI
-        .connect(user)
-        .liquidate(
-          owner.address,
-          amountToBorrowDAI.div(2) + 100,
-          exafinWBTC.address,
-          nextPoolID
-        )
-    ).to.be.revertedWith(errorGeneric(ProtocolError.TOO_MUCH_REPAY));
-
-    let closeToMaxRepay = amountToBorrowDAI
-      .mul(closeFactor)
-      .div(parseUnits("1"));
-
-    await dai.connect(user).approve(exafinDAI.address, closeToMaxRepay);
-    await exafinDAI
-      .connect(user)
-      .liquidate(
-        owner.address,
-        closeToMaxRepay,
-        exafinWBTC.address,
-        nextPoolID
-      );
-  });
-
-=======
->>>>>>> f0e05f9d
   it("Auditor reverts if Oracle acts weird", async () => {
     const exafinDAI = exactlyEnv.getExafin("DAI");
     const dai = exactlyEnv.getUnderlying("DAI");
