--- conflicted
+++ resolved
@@ -16,12 +16,7 @@
           node-version: 16
           cache: npm
       - run: npm install
-<<<<<<< HEAD
-      - run: npm run lint:ts
-      - run: npm run lint:sol
-=======
       - run: npm run lint
->>>>>>> 34a89c46
       - run: npm run coverage
       - uses: codecov/codecov-action@v2
         with:
