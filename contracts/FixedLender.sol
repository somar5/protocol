--- conflicted
+++ resolved
@@ -88,7 +88,7 @@
      * @param repayAmount amount paid by the liquidator
      * @param maturityDate poolID where the user repaid its borrowed amounts
      */
-    event RepaidLiquidate(
+    event RepayToMaturityPoolLiquidate(
         address indexed payer,
         address indexed borrower,
         uint256 repayAmount,
@@ -403,16 +403,7 @@
 
         delete borrowedAmounts[maturityDate][borrower];
 
-<<<<<<< HEAD
-        emit Repaid(msg.sender, borrower, penalty, amountBorrowed, maturityDate);
-=======
-        emit RepayToMaturityPool(
-            msg.sender,
-            borrower,
-            amountBorrowed,
-            maturityDate
-        );
->>>>>>> ab303f5b
+        emit RepayToMaturityPool(msg.sender, borrower, penalty, amountBorrowed, maturityDate);
     }
 
     /**
@@ -453,11 +444,7 @@
         totalBorrows -= debtCovered;
         totalBorrowsUser[borrower] -= debtCovered;
 
-<<<<<<< HEAD
-        emit RepaidLiquidate(payer, borrower, repayAmount, maturityDate);
-=======
-        emit RepayToMaturityPool(payer, borrower, repayAmount, maturityDate);
->>>>>>> ab303f5b
+        emit RepayToMaturityPoolLiquidate(payer, borrower, repayAmount, maturityDate);
     }
 
     /**
