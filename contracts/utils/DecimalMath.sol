--- conflicted
+++ resolved
@@ -12,10 +12,7 @@
 library DecimalMath {
 
     uint256 private constant NUMBER_SCALE = 1e18;
-<<<<<<< HEAD
     uint256 private constant DOUBLE_SCALE = 1e36;
-=======
->>>>>>> 3ae48a48
 
     function mul_(uint256 a, uint256 b) internal pure returns (uint256) {
         return a * b / NUMBER_SCALE;
@@ -28,8 +25,7 @@
     function div_(uint256 a, uint256 b, uint256 scale) internal pure returns (uint256) {
         return a * scale / b;
     }
-
-<<<<<<< HEAD
+    
     function div_(uint256 a, uint256 b) internal pure returns (uint256) {
         return a * NUMBER_SCALE / b;
     }
@@ -56,7 +52,8 @@
 
     function fraction(uint a, uint b) internal pure returns (Double memory) {
         return Double({value: (a * DOUBLE_SCALE / b)});
-=======
+    }
+
     // @notice Converts an amount of a particular token into a normalized USD value
     // @dev it abstracts the decimals of the token, it's used to compute liquidity
     // @param tokenAmount the amount of the token to convert to USD
@@ -77,7 +74,5 @@
     // @return the raw amount of the token equivalent to the provided usd amount
     function getTokenAmountFromUsd(uint256 usdAmount, uint256 oraclePrice, uint8 tokenDecimals) internal pure returns(uint256) {
         return ((usdAmount * NUMBER_SCALE/oraclePrice)*10**tokenDecimals)/ NUMBER_SCALE;
->>>>>>> 3ae48a48
     }
-
 }