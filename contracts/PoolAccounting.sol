// SPDX-License-Identifier: GPL-3.0-or-later
pragma solidity ^0.8.4;

import "@openzeppelin/contracts/access/AccessControl.sol";

import "./interfaces/IEToken.sol";
import "./interfaces/IInterestRateModel.sol";
import "./interfaces/IPoolAccounting.sol";
import "./interfaces/IFixedLender.sol";
import "./utils/TSUtils.sol";
import "./utils/DecimalMath.sol";
import "./utils/Errors.sol";

contract PoolAccounting is IPoolAccounting, AccessControl {
    using PoolLib for PoolLib.MaturityPool;
    using DecimalMath for uint256;

    // Vars used in `borrowMP` to avoid
    // stack too deep problem
    struct BorrowVars {
        uint256 borrowerDebt;
        uint256 feeRate;
        uint256 fee;
    }

    // Vars used in `repayMP` to avoid
    // stack too deep problem
    struct RepayVars {
        uint256 amountOwed;
        uint256 amountBorrowed;
        uint256 amountStillBorrowed;
        uint256 smartPoolDebtReduction;
    }

    mapping(uint256 => mapping(address => uint256)) public mpUserSuppliedAmount;
    mapping(uint256 => mapping(address => uint256)) public mpUserBorrowedAmount;

    mapping(address => uint256[]) public userMpBorrowed;
    mapping(uint256 => PoolLib.MaturityPool) public maturityPools;
    uint256 public override smartPoolBorrowed;

    address private fixedLenderAddress;
    IInterestRateModel public interestRateModel;

    event Initialized(address indexed fixedLender);

    /**
     * @dev modifier used to allow calls to certain functions only from
     * the `fixedLender` contract. `fixedLenderAddress` should be set
     * through `initialize` method
     */
    modifier onlyFixedLender() {
        if (msg.sender != address(fixedLenderAddress)) {
            revert GenericError(ErrorCode.CALLER_MUST_BE_FIXED_LENDER);
        }
        _;
    }

    constructor(address _interestRateModelAddress) {
        _setupRole(DEFAULT_ADMIN_ROLE, msg.sender);
        interestRateModel = IInterestRateModel(_interestRateModelAddress);
    }

    /**
     * @dev Initializes the PoolAccounting setting the FixedLender address
     * - Only able to initialize once
     * @param _fixedLenderAddress The address of the FixedLender that uses this PoolAccounting
     */
    function initialize(address _fixedLenderAddress)
        external
        onlyRole(DEFAULT_ADMIN_ROLE)
    {
        if (fixedLenderAddress != address(0)) {
            revert GenericError(ErrorCode.CONTRACT_ALREADY_INITIALIZED);
        }

        fixedLenderAddress = _fixedLenderAddress;

        emit Initialized(_fixedLenderAddress);
    }

    /**
     * @dev Function to account for borrowing money from a maturity pool (MP).
     *      It doesn't check liquidity for the borrower, so the `fixedLender`
     *      should call `validateBorrowMP` immediately after calling this function.
     * @param maturityDate maturity date / pool id where the asset will be borrowed
     * @param borrower borrower that it will take the debt
     * @param amount amount that the borrower will be borrowing
     * @param maxAmountAllowed maximum amount that the borrower is willing to pay
     *        at maturity
     * @param maxSPDebt maximum amount of assset debt that the MP can have with the SP
     * @return totalOwedNewBorrow : total amount that will need to be paid at maturity for this borrow
     */
    function borrowMP(
        uint256 maturityDate,
        address borrower,
        uint256 amount,
        uint256 maxAmountAllowed,
        uint256 maxSPDebt
    ) external override onlyFixedLender returns (uint256 totalOwedNewBorrow) {
        BorrowVars memory borrowVars;

<<<<<<< HEAD
        PoolLib.MaturityPool storage pool = maturityPools[maturityDate];
=======
        maturityPools[maturityDate].accrueEarningsToSP(maturityDate);

        smartPoolBorrowed += maturityPools[maturityDate].takeMoney(
            amount,
            maxSPDebt
        );
>>>>>>> 29c05fa6

        smartPoolBorrowed += pool.takeMoney(amount, maxSPDebt);

        borrowVars.feeRate = interestRateModel.getRateToBorrow(
            maturityDate,
            block.timestamp,
            pool.borrowed,
            pool.supplied,
            maxSPDebt
        );
        borrowVars.fee = amount.mul_(borrowVars.feeRate);
        totalOwedNewBorrow = amount + borrowVars.fee;

        if (totalOwedNewBorrow > maxAmountAllowed) {
            revert GenericError(ErrorCode.TOO_MUCH_SLIPPAGE);
        }

        borrowVars.borrowerDebt = mpUserBorrowedAmount[maturityDate][borrower];
        if (borrowVars.borrowerDebt == 0) {
            userMpBorrowed[borrower].push(maturityDate);
        }

<<<<<<< HEAD
        pool.addFee(maturityDate, borrowVars.fee);
=======
        maturityPools[maturityDate].addFee(borrowVars.fee);
>>>>>>> 29c05fa6

        mpUserBorrowedAmount[maturityDate][borrower] =
            borrowVars.borrowerDebt +
            totalOwedNewBorrow;
    }

    /**
     * @dev Function to account for a deposit to a maturity pool (MP). It doesn't transfer or
     * @param maturityDate maturity date / pool id where the asset will be deposited
     * @param supplier address that will be depositing the assets
     * @param amount amount that the supplier will be depositing
     * @param minAmountRequired minimum amount that the borrower is expecting to receive at
     *        maturity
     * @return currentTotalDeposit : the amount that should be collected at maturity for this deposit
     */
    function depositMP(
        uint256 maturityDate,
        address supplier,
        uint256 amount,
        uint256 minAmountRequired
    ) external override onlyFixedLender returns (uint256 currentTotalDeposit) {
        maturityPools[maturityDate].accrueEarningsToSP(maturityDate);

        uint256 fee = interestRateModel.getYieldForDeposit(
            maturityPools[maturityDate].suppliedSP,
            maturityPools[maturityDate].unassignedEarnings,
            amount,
            IFixedLender(fixedLenderAddress).mpDepositDistributionWeighter()
        );

        currentTotalDeposit = amount + fee;
        if (currentTotalDeposit < minAmountRequired) {
            revert GenericError(ErrorCode.TOO_MUCH_SLIPPAGE);
        }

        maturityPools[maturityDate].addMoney(amount);
        maturityPools[maturityDate].takeFee(fee);

        mpUserSuppliedAmount[maturityDate][supplier] += currentTotalDeposit;
    }

    /**
     * @dev Function to account for a withdraw from a maturity pool (MP).
     * @param maturityDate maturity date / pool id where the asset should be accounted for
     * @param redeemer address that should have the assets withdrawn
     * @param amount amount that the redeemer will be extracting
     * @param maxSPDebt max amount of debt that can be taken from the SP in case of illiquidity
     */
    function withdrawMP(
        uint256 maturityDate,
        address redeemer,
        uint256 amount,
        uint256 maxSPDebt
    ) external override onlyFixedLender {
        smartPoolBorrowed += maturityPools[maturityDate].takeMoney(
            amount,
            maxSPDebt
        );

        mpUserSuppliedAmount[maturityDate][redeemer] -= amount;
    }

    /**
     * @dev Function to account for a repayment to a maturity pool (MP).
     * @param maturityDate maturity date / pool id where the asset should be accounted for
     * @param borrower address where the debt will be reduced
     * @param repayAmount amount that it will be repaid in the MP
     */
    function repayMP(
        uint256 maturityDate,
        address borrower,
        uint256 repayAmount
    )
        external
        override
        onlyFixedLender
        returns (
            uint256 spareRepayAmount,
            uint256 debtCovered,
            uint256 fee,
            uint256 earningsRepay
        )
    {
        RepayVars memory repayVars;
        repayVars.amountOwed = getAccountBorrows(borrower, maturityDate);

        if (repayAmount > repayVars.amountOwed) {
            spareRepayAmount = repayAmount - repayVars.amountOwed;
            repayAmount = repayVars.amountOwed;
        }

        repayVars.amountBorrowed = mpUserBorrowedAmount[maturityDate][borrower];

        // We calculate the amount of the debt this covers, paying proportionally
        // the amount of interests on the overdue debt. If repay amount = amount owed,
        // then amountBorrowed is what should be discounted to the users account
        debtCovered =
            (repayAmount * repayVars.amountBorrowed) /
            repayVars.amountOwed;

        repayVars.amountStillBorrowed = repayVars.amountBorrowed - debtCovered;

        if (repayVars.amountStillBorrowed == 0) {
            uint256[] memory userMaturitiesBorrowedList = userMpBorrowed[
                borrower
            ];
            uint256 len = userMaturitiesBorrowedList.length;
            uint256 maturityIndex = len;
            for (uint256 i = 0; i < len; i++) {
                if (userMaturitiesBorrowedList[i] == maturityDate) {
                    maturityIndex = i;
                    break;
                }
            }

            // We *must* have found the maturity in the list or our redundant data structure is broken
            assert(maturityIndex < len);

            // copy last item in list to location of item to be removed, reduce length by 1
            uint256[] storage storedList = userMpBorrowed[borrower];
            storedList[maturityIndex] = storedList[storedList.length - 1];
            storedList.pop();
        }

        mpUserBorrowedAmount[maturityDate][borrower] = repayVars
            .amountStillBorrowed;

        // SP supply needs to accrue its interests
        maturityPools[maturityDate].accrueEarningsToSP(maturityDate);

        // Pays back in the following order:
        //       1) Maturity Pool Depositors
        //       2) Smart Pool Debt
        //       3) Earnings Smart Pool the rest
        (repayVars.smartPoolDebtReduction, fee, earningsRepay) = maturityPools[
            maturityDate
        ].repay(repayAmount);

        smartPoolBorrowed -= repayVars.smartPoolDebtReduction;
    }

    /**
     * @dev Gets all borrows for a wallet in certain maturity (or ALL_MATURITIES)
     * @param who wallet to return status snapshot in the specified maturity date
     * @param maturityDate maturityDate where the borrow is taking place.
     * - Send the value 0 in order to get the snapshot for all maturities where the user borrowed
     * @return debt the amount the user deposited to the smart pool and the total money he owes from maturities
     */
    function getAccountBorrows(address who, uint256 maturityDate)
        public
        view
        override
        returns (uint256 debt)
    {
        if (maturityDate == 0) {
            uint256 borrowsLength = userMpBorrowed[who].length;
            for (uint256 i = 0; i < borrowsLength; i++) {
                debt += getAccountDebt(who, userMpBorrowed[who][i]);
            }
        } else {
            if (!TSUtils.isPoolID(maturityDate)) {
                revert GenericError(ErrorCode.INVALID_POOL_ID);
            }
            debt = getAccountDebt(who, maturityDate);
        }
    }

    /**
     * @dev Gets the total amount of borrowed money for a maturityDate
     * @param maturityDate maturity date
     */
    function getTotalMpBorrows(uint256 maturityDate)
        public
        view
        override
        returns (uint256)
    {
        if (!TSUtils.isPoolID(maturityDate)) {
            revert GenericError(ErrorCode.INVALID_POOL_ID);
        }
        return maturityPools[maturityDate].borrowed;
    }

    /**
     * @notice Internal function to get the debt + penalties of an account for a certain maturityDate
     * @param who wallet to return debt status for the specified maturityDate
     * @param maturityDate amount to be transfered
     * @return debt the total owed denominated in number of tokens
     */
    function getAccountDebt(address who, uint256 maturityDate)
        internal
        view
        returns (uint256 debt)
    {
        debt = mpUserBorrowedAmount[maturityDate][who];
        uint256 secondsDelayed = TSUtils.secondsPre(
            maturityDate,
            block.timestamp
        );
        if (secondsDelayed > 0) {
            debt += debt.mul_(secondsDelayed * interestRateModel.penaltyRate());
        }
    }
}<|MERGE_RESOLUTION|>--- conflicted
+++ resolved
@@ -100,16 +100,8 @@
     ) external override onlyFixedLender returns (uint256 totalOwedNewBorrow) {
         BorrowVars memory borrowVars;
 
-<<<<<<< HEAD
         PoolLib.MaturityPool storage pool = maturityPools[maturityDate];
-=======
-        maturityPools[maturityDate].accrueEarningsToSP(maturityDate);
-
-        smartPoolBorrowed += maturityPools[maturityDate].takeMoney(
-            amount,
-            maxSPDebt
-        );
->>>>>>> 29c05fa6
+        pool.accrueEarningsToSP(maturityDate);
 
         smartPoolBorrowed += pool.takeMoney(amount, maxSPDebt);
 
@@ -132,11 +124,7 @@
             userMpBorrowed[borrower].push(maturityDate);
         }
 
-<<<<<<< HEAD
-        pool.addFee(maturityDate, borrowVars.fee);
-=======
-        maturityPools[maturityDate].addFee(borrowVars.fee);
->>>>>>> 29c05fa6
+        pool.addFee(borrowVars.fee);
 
         mpUserBorrowedAmount[maturityDate][borrower] =
             borrowVars.borrowerDebt +
