// SPDX-License-Identifier: GPL-3.0-or-later
pragma solidity ^0.8.4;

<<<<<<< HEAD
import "../PoolAccounting.sol";
import "hardhat/console.sol";
=======
import "../interfaces/IPoolAccounting.sol";
import "../interfaces/IFixedLender.sol";
>>>>>>> aeedc9a9

contract PoolAccountingHarness is PoolAccounting {
    struct ReturnValues {
        uint256 totalOwedNewBorrow;
        uint256 currentTotalDeposit;
        uint256 currentTotalWithdrawal;
        uint256 spareAmount;
        uint256 debtCovered;
        uint256 fee;
        uint256 earningsRepay;
    }

    ReturnValues public returnValues;
<<<<<<< HEAD
    uint256 public timestamp;

    constructor(address interestRateModel) PoolAccounting(interestRateModel) {
        timestamp = block.timestamp;
=======
    IPoolAccounting public poolAccounting;
    IFixedLender public fixedLender;

    constructor(address _poolAccounting, address _fixedLender) {
        poolAccounting = IPoolAccounting(_poolAccounting);
        fixedLender = IFixedLender(_fixedLender);
>>>>>>> aeedc9a9
    }

    function borrowMPWithReturnValues(
        uint256 maturityDate,
        address borrower,
        uint256 amount,
        uint256 maxAmountAllowed,
        uint256 maxSPDebt
    ) external {
        returnValues.totalOwedNewBorrow = this.borrowMP(
            maturityDate,
            borrower,
            amount,
            maxAmountAllowed,
            maxSPDebt
        );
    }

    function depositMPWithReturnValues(
        uint256 maturityDate,
        address supplier,
        uint256 amount,
        uint256 minAmountRequired
    ) external {
        returnValues.currentTotalDeposit = this.depositMP(
            maturityDate,
            supplier,
            amount,
            minAmountRequired
        );
    }

    function withdrawMPWithReturnValues(
        uint256 maturityDate,
        address redeemer,
        uint256 amount,
        uint256 minAmountRequired,
        uint256 maxSPDebt
    ) external {
        returnValues.currentTotalWithdrawal = this.withdrawMP(
            maturityDate,
            redeemer,
            amount,
            minAmountRequired,
            maxSPDebt
        );
    }

    function repayMPWithReturnValues(
        uint256 maturityDate,
        address borrower,
        uint256 repayAmount,
        uint256 maxAmountAllowed
    ) external {
        (
            returnValues.spareAmount,
            returnValues.debtCovered,
            returnValues.fee,
            returnValues.earningsRepay
        ) = this.repayMP(maturityDate, borrower, repayAmount, maxAmountAllowed);
    }

    function setCurrentTimestamp(uint256 _timestamp) external {
        timestamp = _timestamp;
    }

    function currentTimestamp() internal view override returns (uint256) {
        return timestamp;
    }

    function mpDepositDistributionWeighter() external view returns (uint256) {
        return fixedLender.mpDepositDistributionWeighter();
    }
}<|MERGE_RESOLUTION|>--- conflicted
+++ resolved
@@ -1,13 +1,9 @@
 // SPDX-License-Identifier: GPL-3.0-or-later
 pragma solidity ^0.8.4;
 
-<<<<<<< HEAD
 import "../PoolAccounting.sol";
+import "../interfaces/IFixedLender.sol";
 import "hardhat/console.sol";
-=======
-import "../interfaces/IPoolAccounting.sol";
-import "../interfaces/IFixedLender.sol";
->>>>>>> aeedc9a9
 
 contract PoolAccountingHarness is PoolAccounting {
     struct ReturnValues {
@@ -21,19 +17,14 @@
     }
 
     ReturnValues public returnValues;
-<<<<<<< HEAD
     uint256 public timestamp;
-
-    constructor(address interestRateModel) PoolAccounting(interestRateModel) {
-        timestamp = block.timestamp;
-=======
-    IPoolAccounting public poolAccounting;
     IFixedLender public fixedLender;
 
-    constructor(address _poolAccounting, address _fixedLender) {
-        poolAccounting = IPoolAccounting(_poolAccounting);
-        fixedLender = IFixedLender(_fixedLender);
->>>>>>> aeedc9a9
+    constructor(address interestRateModel, address fixedLenderAddress)
+        PoolAccounting(interestRateModel)
+    {
+        timestamp = block.timestamp;
+        fixedLender = IFixedLender(fixedLenderAddress);
     }
 
     function borrowMPWithReturnValues(
@@ -100,11 +91,11 @@
         timestamp = _timestamp;
     }
 
+    function mpDepositDistributionWeighter() external view returns (uint256) {
+        return fixedLender.mpDepositDistributionWeighter();
+    }
+
     function currentTimestamp() internal view override returns (uint256) {
         return timestamp;
     }
-
-    function mpDepositDistributionWeighter() external view returns (uint256) {
-        return fixedLender.mpDepositDistributionWeighter();
-    }
 }