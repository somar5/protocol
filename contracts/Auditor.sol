// SPDX-License-Identifier: GPL-3.0-or-later
pragma solidity ^0.8.4;

import "@openzeppelin/contracts/access/AccessControl.sol";
import "@openzeppelin/contracts/utils/math/SafeCast.sol";

import "./interfaces/IExafin.sol";
import "./interfaces/IAuditor.sol";
import "./interfaces/IOracle.sol";
import "./utils/TSUtils.sol";
import "./utils/DecimalMath.sol";
import "./utils/Errors.sol";
import "./utils/ExaLib.sol";
import "hardhat/console.sol";

contract Auditor is IAuditor, AccessControl {

    using DecimalMath for uint256;
    using SafeCast for uint256;
    using ExaLib for ExaLib.RewardsState;

    bytes32 public constant TEAM_ROLE = keccak256("TEAM_ROLE");

    event MarketListed(address exafin);
    event MarketEntered(address exafin, address account);
    event ActionPaused(address exafin, string action, bool paused);
    event OracleChanged(address newOracle);
<<<<<<< HEAD
    event NewBorrowCap(address indexed exafin, uint newBorrowCap);
    event ExaSpeedUpdated(address exafinAddress, uint256 newSpeed);
    event DistributedSupplierExa(
        address indexed exafin,
        address indexed supplier,
        uint supplierDelta,
        uint exaSupplyIndex
    );
    event DistributedBorrowerExa(
        address indexed exafin,
        address indexed borrower,
        uint borrowerDelta,
        uint exaSupplyIndex
    );

    // Protocol Management
=======
    event NewBorrowCap(address indexed exafin, uint256 newBorrowCap);

>>>>>>> 3ae48a48
    mapping(address => Market) public markets;
    mapping(address => bool) public borrowPaused;
    mapping(address => uint256) public borrowCaps;
    mapping(address => IExafin[]) public accountAssets;
    uint256 public closeFactor = 5e17;
    uint8 public maxFuturePools = 12; // if every 14 days, then 6 months
    address[] public marketsAddresses;

<<<<<<< HEAD
    // Rewards Management
    ExaLib.RewardsState public rewardsState;

    IOracle private oracle;
=======
    IOracle public oracle;

    struct Market {
        string symbol;
        string name;
        bool isListed;
        uint256 collateralFactor;
        uint8 decimals;
        mapping(address => bool) accountMembership;
    }
>>>>>>> 3ae48a48

    // Struct to avoid stack too deep
    struct AccountLiquidity {
        uint256 balance;
        uint256 borrowBalance;
        uint256 collateralFactor;
        uint256 oraclePrice;
        uint256 sumCollateral;
        uint256 sumDebt;
    }

    constructor(address _priceOracleAddress, address _exaToken) {
        rewardsState.exaToken = _exaToken;
        oracle = IOracle(_priceOracleAddress);
        _setupRole(DEFAULT_ADMIN_ROLE, msg.sender);
        _setupRole(TEAM_ROLE, msg.sender);
    }

    /**
     * @dev Allows wallet to enter certain markets (exafinDAI, exafinETH, etc)
     *      By performing this action, the wallet's money could be used as collateral
     * @param exafins contracts addresses to enable for `msg.sender`
     */
    function enterMarkets(address[] calldata exafins)
        external
    {
        uint256 len = exafins.length;
        for (uint256 i = 0; i < len; i++) {
            IExafin exafin = IExafin(exafins[i]);
            _addToMarket(exafin, msg.sender);
        }
    }

    /**
     * @dev Allows wallet to enter certain markets (exafinDAI, exafinETH, etc)
     *      By performing this action, the wallet's money could be used as collateral
     * @param exafin contracts addresses to enable
     * @param borrower wallet that wants to enter a market
     */
    function _addToMarket(IExafin exafin, address borrower)
        internal
    {
        Market storage marketToJoin = markets[address(exafin)];

        if (!marketToJoin.isListed) {
            revert GenericError(ErrorCode.MARKET_NOT_LISTED);
        }

        if (marketToJoin.accountMembership[borrower] == true) {
            return;
        }

        marketToJoin.accountMembership[borrower] = true;
        accountAssets[borrower].push(exafin);

        emit MarketEntered(address(exafin), borrower);
    }

    /**
     * @dev Function to get account's liquidity for a certain maturity pool
     * @param account wallet to retrieve liquidity for a certain maturity date
     * @param maturityDate timestamp to calculate maturity's pool
     */
    function getAccountLiquidity(address account, uint256 maturityDate)
        public
        view
        override
        returns (
            uint256,
            uint256
        )
    {
        return _accountLiquidity(account, maturityDate, address(0), 0, 0);
    }

    /**
     * @dev Function to get account's liquidity for a certain maturity pool
     * @param account wallet to retrieve liquidity for a certain maturity date
     * @param maturityDate timestamp to calculate maturity's pool
     */
    function _accountLiquidity(
        address account,
        uint256 maturityDate,
        address exafinToSimulate,
        uint256 redeemAmount,
        uint256 borrowAmount
    )
        internal
        view
        returns (
            uint256,
            uint256
        )
    {

        AccountLiquidity memory vars; // Holds all our calculation results

        // For each asset the account is in
        IExafin[] memory assets = accountAssets[account];
        for (uint256 i = 0; i < assets.length; i++) {
            IExafin asset = assets[i];
            Market storage market = markets[address(asset)];

            // Read the balances
            (vars.balance, vars.borrowBalance) = asset.getAccountSnapshot(
                account,
                maturityDate
            );
            vars.collateralFactor = markets[address(asset)].collateralFactor;

            // Get the normalized price of the asset (18 decimals)
            vars.oraclePrice = oracle.getAssetPrice(asset.tokenName());

            // We sum all the collateral prices
            vars.sumCollateral += DecimalMath.getTokenAmountInUSD(vars.balance, vars.oraclePrice, market.decimals).mul_(vars.collateralFactor);

            // We sum all the debt
            vars.sumDebt += DecimalMath.getTokenAmountInUSD(vars.borrowBalance, vars.oraclePrice, market.decimals);

            // Simulate the effects of borrowing from/lending to a pool
            if (asset == IExafin(exafinToSimulate)) {
                // Calculate the effects of borrowing exafins
                if (borrowAmount != 0) {
                    vars.sumDebt += DecimalMath.getTokenAmountInUSD(borrowAmount, vars.oraclePrice, market.decimals);
                }

                // Calculate the effects of redeeming exafins
                // (having less collateral is the same as having more debt for this calculation)
                if (redeemAmount != 0) {
                    vars.sumDebt += DecimalMath.getTokenAmountInUSD(redeemAmount, vars.oraclePrice, market.decimals).mul_(vars.collateralFactor);
                }
            }
        }

        // These are safe, as the underflow condition is checked first
        if (vars.sumCollateral > vars.sumDebt) {
            return (vars.sumCollateral - vars.sumDebt, 0);
        } else {
            return (0, vars.sumDebt - vars.sumCollateral);
        }
    }


    function supplyAllowed(
        address exafinAddress,
        address supplier,
        uint256 supplyAmount,
        uint256 maturityDate
    ) override external {
        supplyAmount;

        if (!markets[exafinAddress].isListed) {
            revert GenericError(ErrorCode.MARKET_NOT_LISTED);
        }

        _requirePoolState(maturityDate, TSUtils.State.VALID);

        rewardsState.updateExaSupplyIndex(block.number, exafinAddress);
        rewardsState.distributeSupplierExa(exafinAddress, supplier);
    }

    function requirePoolState(uint256 maturityDate, TSUtils.State requiredState) external view {
        return _requirePoolState(maturityDate, requiredState);
    }

    function _requirePoolState(uint256 maturityDate, TSUtils.State requiredState) internal view {
        TSUtils.State poolState = TSUtils.getPoolState(block.timestamp, maturityDate, maxFuturePools);
        if(poolState != requiredState) {
            revert UnmatchedPoolState(poolState, requiredState);
        }
    }

    function borrowAllowed(
        address exafinAddress,
        address borrower,
        uint256 borrowAmount,
        uint256 maturityDate
    ) external override {

        if (borrowPaused[exafinAddress]) {
            revert GenericError(ErrorCode.BORROW_PAUSED);
        }

        _requirePoolState(maturityDate, TSUtils.State.VALID); 

        if (!markets[exafinAddress].isListed) {
            revert GenericError(ErrorCode.MARKET_NOT_LISTED);
        }

        if (!markets[exafinAddress].accountMembership[borrower]) {
            // only exafins may call borrowAllowed if borrower not in market
            if (msg.sender != exafinAddress) {
                revert GenericError(ErrorCode.NOT_AN_EXAFIN_SENDER);
            }

            // attempt to add borrower to the market // reverts if error
            _addToMarket(IExafin(msg.sender), borrower);

            // it should be impossible to break the important invariant
            assert(markets[exafinAddress].accountMembership[borrower]);
        }

        // We check that the asset price is valid
        oracle.getAssetPrice(IExafin(exafinAddress).tokenName());

        uint256 borrowCap = borrowCaps[exafinAddress];
        // Borrow cap of 0 corresponds to unlimited borrowing
        if (borrowCap != 0) {
            uint256 totalBorrows = IExafin(exafinAddress).getTotalBorrows(
                maturityDate
            );
            uint256 nextTotalBorrows = totalBorrows + borrowAmount;
            if (nextTotalBorrows >= borrowCap) {
                revert GenericError(ErrorCode.MARKET_BORROW_CAP_REACHED);
            }
        }

        (, uint256 shortfall) = _accountLiquidity(
            borrower,
            maturityDate,
            exafinAddress,
            0,
            borrowAmount
        );
        if (shortfall > 0) {
            revert GenericError(ErrorCode.INSUFFICIENT_LIQUIDITY);
        }

        rewardsState.updateExaBorrowIndex(block.number, exafinAddress);
        rewardsState.distributeBorrowerExa(exafinAddress, borrower);
    }

    function redeemAllowed(
        address exafinAddress,
        address redeemer,
        uint256 redeemTokens,
        uint256 maturityDate
    ) override external {
        if (!markets[exafinAddress].isListed) {
            revert GenericError(ErrorCode.MARKET_NOT_LISTED);
        }

        _requirePoolState(maturityDate, TSUtils.State.MATURED); 

        /* If the redeemer is not 'in' the market, then we can bypass the liquidity check */
        if (!markets[exafinAddress].accountMembership[redeemer]) {
            return;
        }

        /* Otherwise, perform a hypothetical liquidity check to guard against shortfall */
        (, uint256 shortfall) = _accountLiquidity(
            redeemer,
            maturityDate,
            exafinAddress,
            redeemTokens,
            0
        );
        if (shortfall > 0) {
            revert GenericError(ErrorCode.INSUFFICIENT_LIQUIDITY);
        }

        rewardsState.updateExaSupplyIndex(block.number, exafinAddress);
        rewardsState.distributeSupplierExa(exafinAddress, redeemer);
    }

    function repayAllowed(
        address exafinAddress,
        address borrower,
        uint256 maturityDate
    ) override external {

        if (!markets[exafinAddress].isListed) {
            revert GenericError(ErrorCode.MARKET_NOT_LISTED);
        }

        _requirePoolState(maturityDate, TSUtils.State.MATURED);

        rewardsState.updateExaBorrowIndex(block.number, exafinAddress);
        rewardsState.distributeBorrowerExa(exafinAddress, borrower);
    }

    /**
     * @dev Function to calculate the amount of assets to be seized
     *      - when a position is undercollaterized it should be repaid and this functions calculates the 
     *        amount of collateral to be seized
     * @param exafinCollateral market where the assets will be liquidated (should be msg.sender on Exafin.sol)
     * @param exafinBorrowed market from where the debt is pending
     * @param actualRepayAmount repay amount in the borrowed asset
     */
    function liquidateCalculateSeizeAmount(
        address exafinBorrowed,
        address exafinCollateral,
        uint256 actualRepayAmount
    ) override external view returns (uint256) {

        /* Read oracle prices for borrowed and collateral markets */
        uint256 priceBorrowed = oracle.getAssetPrice(IExafin(exafinBorrowed).tokenName());
        uint256 priceCollateral = oracle.getAssetPrice(IExafin(exafinCollateral).tokenName());

        uint256 amountInUSD = DecimalMath.getTokenAmountInUSD(actualRepayAmount, priceBorrowed, markets[exafinBorrowed].decimals);
        // 10**18: usd amount decimals
        uint256 seizeTokens = DecimalMath.getTokenAmountFromUsd(amountInUSD, priceCollateral, markets[exafinCollateral].decimals);

        return seizeTokens;
    }

    /**
     * @dev Function to allow/reject liquidation of assets. This function can be called 
     *      externally, but only will have effect when called from an exafin. 
     * @param exafinCollateral market where the assets will be liquidated (should be msg.sender on Exafin.sol)
     * @param exafinBorrowed market from where the debt is pending
     * @param liquidator address that is liquidating the assets
     * @param borrower address which the assets are being liquidated
     * @param repayAmount amount to be repaid from the debt (outstanding debt * close factor should be bigger than this value)
     * @param maturityDate maturity where the position has a shortfall in liquidity
     */
    function liquidateAllowed(
        address exafinBorrowed,
        address exafinCollateral,
        address liquidator,
        address borrower,
        uint256 repayAmount,
        uint256 maturityDate
    ) override external view {

        if (repayAmount == 0) {
            revert GenericError(ErrorCode.REPAY_ZERO);
        }

        if (borrower == liquidator) {
            revert GenericError(ErrorCode.LIQUIDATOR_NOT_BORROWER);
        }

        // if markets are listed, they have the same auditor
        if (!markets[exafinBorrowed].isListed || !markets[exafinCollateral].isListed) {
            revert GenericError(ErrorCode.MARKET_NOT_LISTED);
        }

        /* The borrower must have shortfall in order to be liquidatable */
        (, uint256 shortfall) = _accountLiquidity(borrower, maturityDate, address(0), 0, 0);
        if (shortfall == 0) {
            revert GenericError(ErrorCode.UNSUFFICIENT_SHORTFALL);
        }

        /* The liquidator may not repay more than what is allowed by the closeFactor */
        (,uint256 borrowBalance) = IExafin(exafinBorrowed).getAccountSnapshot(borrower, maturityDate);
        uint256 maxClose = closeFactor.mul_(borrowBalance);
        if (repayAmount > maxClose) {
            revert GenericError(ErrorCode.TOO_MUCH_REPAY);
        }
    }

    /**
     * @dev Function to allow/reject seizing of assets. This function can be called 
     *      externally, but only will have effect when called from an exafin. 
     * @param exafinCollateral market where the assets will be seized (should be msg.sender on Exafin.sol)
     * @param exafinBorrowed market from where the debt will be paid
     * @param liquidator address to validate where the seized assets will be received
     * @param borrower address to validate where the assets will be removed
     */
    function seizeAllowed(
        address exafinCollateral,
        address exafinBorrowed,
        address liquidator,
        address borrower
    ) override external view {

        if (borrower == liquidator) {
            revert GenericError(ErrorCode.LIQUIDATOR_NOT_BORROWER);
        }

        // If markets are listed, they have also the same Auditor
        if (!markets[exafinCollateral].isListed || !markets[exafinBorrowed].isListed) {
            revert GenericError(ErrorCode.MARKET_NOT_LISTED);
        }
    }

    /**
     * @dev Function to enable a certain Exafin market to be used as collateral
     * @param exafin address to add to the protocol
     * @param collateralFactor exafin's collateral factor for the underlying asset
     */
    function enableMarket(
        address exafin,
        uint256 collateralFactor,
        string memory symbol,
        string memory name,
        uint8 decimals
    ) public onlyRole(TEAM_ROLE) {
        Market storage market = markets[exafin];

        if (market.isListed) {
            revert GenericError(ErrorCode.MARKET_ALREADY_LISTED);
        }

        if (IExafin(exafin).getAuditor() != this) {
            revert GenericError(ErrorCode.AUDITOR_MISMATCH);
        }

        market.isListed = true;
        market.collateralFactor = collateralFactor;
        market.symbol = symbol;
        market.name = name;
        market.decimals = decimals;

        marketsAddresses.push(exafin);

        emit MarketListed(exafin);
    }

    /**
     * @notice Set the given borrow caps for the given exafin markets. Borrowing that brings total borrows to or above borrow cap will revert.
     * @param exafins The addresses of the markets (tokens) to change the borrow caps for
     * @param newBorrowCaps The new borrow cap values in underlying to be set. A value of 0 corresponds to unlimited borrowing.
     */
    function setMarketBorrowCaps(
        address[] calldata exafins,
        uint256[] calldata newBorrowCaps
    ) external onlyRole(TEAM_ROLE) {
        uint256 numMarkets = exafins.length;
        uint256 numBorrowCaps = newBorrowCaps.length;

        if (numMarkets == 0 || numMarkets != numBorrowCaps) {
            revert GenericError(ErrorCode.INVALID_SET_BORROW_CAP);
        }

        for(uint256 i = 0; i < numMarkets; i++) {
            if (!markets[exafins[i]].isListed) {
                revert GenericError(ErrorCode.MARKET_NOT_LISTED);
            }

            borrowCaps[exafins[i]] = newBorrowCaps[i];
            emit NewBorrowCap(exafins[i], newBorrowCaps[i]);
        }
    }

    /**
     * @dev Function to pause/unpause borrowing on a certain market
     * @param exafin address to pause
     * @param paused true/false
     */
    function pauseBorrow(address exafin, bool paused)
        public
        onlyRole(TEAM_ROLE)
        returns (bool)
    {
        if (!markets[exafin].isListed) {
            revert GenericError(ErrorCode.MARKET_NOT_LISTED);
        }

        borrowPaused[address(exafin)] = paused;
        emit ActionPaused(exafin, "Borrow", paused);
        return paused;
    }

    /**
     * @dev Function to set Oracle's to be used
     * @param _priceOracleAddress address of the new oracle
     */
    function setOracle(address _priceOracleAddress) public onlyRole(TEAM_ROLE) {
        oracle = IOracle(_priceOracleAddress);
        emit OracleChanged(_priceOracleAddress);
    }

    /**
     * @notice Set EXA speed for a single market
     * @param exafinAddress The market whose EXA speed to update
     * @param exaSpeed New EXA speed for market
     */
    function setExaSpeed(address exafinAddress, uint256 exaSpeed) external onlyRole(TEAM_ROLE) {
        Market storage market = markets[exafinAddress];
        if(market.isListed == false) {
            revert GenericError(ErrorCode.MARKET_NOT_LISTED);
        }

        if(rewardsState.setExaSpeed(block.number, exafinAddress, exaSpeed) == true) {
            emit ExaSpeedUpdated(exafinAddress, exaSpeed);
        }
    }

    /**
     * @dev Function to retrieve valid future pools
     */
    function getFuturePools() override external view returns (uint256[] memory) {
        return TSUtils.futurePools(block.timestamp, maxFuturePools);
    }

    /**
     * @dev Function to retrieve all markets
     */
    function getMarketAddresses() override external view returns (address[] memory) {
        return marketsAddresses;
    }

    /**
     * @dev Function to retrieve supply state for rewards
     */
    function getSupplyState(address exafinAddress) external view returns (MarketRewardsState memory) {
        if(markets[exafinAddress].isListed == false) {
            revert GenericError(ErrorCode.MARKET_NOT_LISTED);
        }

        return rewardsState.exaState[exafinAddress].exaSupplyState;
    }

    /**
     * @dev Function to retrieve supply state for rewards
     */
    function getBorrowState(address exafinAddress) external view returns (MarketRewardsState memory) {
        if(markets[exafinAddress].isListed == false) {
            revert GenericError(ErrorCode.MARKET_NOT_LISTED);
        }

        return rewardsState.exaState[exafinAddress].exaBorrowState;
    }

    /**
     * @notice Claim all the EXA accrued by holder in all markets
     * @param holder The address to claim EXA for
     */
    function claimExaAll(address holder) public {
        return claimExa(holder, marketsAddresses);
    }

    /**
     * @notice Claim all the EXA accrued by holder in the specified markets
     * @param holder The address to claim EXA for
     * @param exafins The list of markets to claim EXA in
     */
    function claimExa(address holder, address[] memory exafins) public {
        address[] memory holders = new address[](1);
        holders[0] = holder;
        rewardsState.claimExa(block.number, markets, holders, exafins, true, true);
    }

}<|MERGE_RESOLUTION|>--- conflicted
+++ resolved
@@ -25,8 +25,7 @@
     event MarketEntered(address exafin, address account);
     event ActionPaused(address exafin, string action, bool paused);
     event OracleChanged(address newOracle);
-<<<<<<< HEAD
-    event NewBorrowCap(address indexed exafin, uint newBorrowCap);
+    event NewBorrowCap(address indexed exafin, uint256 newBorrowCap);
     event ExaSpeedUpdated(address exafinAddress, uint256 newSpeed);
     event DistributedSupplierExa(
         address indexed exafin,
@@ -42,10 +41,6 @@
     );
 
     // Protocol Management
-=======
-    event NewBorrowCap(address indexed exafin, uint256 newBorrowCap);
-
->>>>>>> 3ae48a48
     mapping(address => Market) public markets;
     mapping(address => bool) public borrowPaused;
     mapping(address => uint256) public borrowCaps;
@@ -54,23 +49,10 @@
     uint8 public maxFuturePools = 12; // if every 14 days, then 6 months
     address[] public marketsAddresses;
 
-<<<<<<< HEAD
     // Rewards Management
     ExaLib.RewardsState public rewardsState;
 
-    IOracle private oracle;
-=======
     IOracle public oracle;
-
-    struct Market {
-        string symbol;
-        string name;
-        bool isListed;
-        uint256 collateralFactor;
-        uint8 decimals;
-        mapping(address => bool) accountMembership;
-    }
->>>>>>> 3ae48a48
 
     // Struct to avoid stack too deep
     struct AccountLiquidity {
